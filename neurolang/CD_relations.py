<<<<<<< HEAD
from .interval_algebra import v_before, v_overlaps, v_during, v_meets, v_starts, v_finishes, v_equals
from .regions import ExplicitVBR
=======
from .interval_algebra import (
    v_before, v_overlaps, v_during,
    v_meets, v_starts, v_finishes, v_equals
)

from .regions import Region, ExplicitVBR, ImplicitVBR
>>>>>>> 4f2075bc

from functools import lru_cache

import numpy as np
from scipy.linalg import kron
<<<<<<< HEAD

=======
>>>>>>> 4f2075bc

__all__ = ['cardinal_relation']

directions_dim_space = {
    'L': [0],
    'R': [0],
    'P': [1],
    'A': [1],
    'O': [0, 1, 2],
    'I': [2],
    'S': [2],
    'F': [3]
}

matrix_positions_per_directions = {
    'L': [0],
    'O': [1],
    'R': [2],
    'P': [0],
    'A': [2],
    'I': [0],
    'S': [2],
    'F': [2]
}

inverse_directions = {
    'R': 'L',
    'A': 'P',
    'S': 'I',
    'O': 'O',
    'L': 'R',
    'P': 'A',
    'I': 'S'
}


def cardinal_relation(
    region,
    reference_region,
    directions,
    refine_overlapping=False,
    stop_at=None
):
    if region is reference_region:
        return False

    if (type(region) is Region and type(reference_region) is Region):
        mat = direction_matrix([region.bounding_box],
                               [reference_region.bounding_box])
        return is_in_direction(mat, directions)

    if isinstance(region, ImplicitVBR):
        if isinstance(reference_region, ImplicitVBR):
            raise NotImplemented(
                f'Comparison between two implicit regions '
                f'can\'t be performed: {region}, {reference_region}'
            )
        region = region.to_explicit_vbr(
            reference_region.affine, reference_region.image_dim
        )
    if isinstance(reference_region, ImplicitVBR):
        reference_region = reference_region.to_explicit_vbr(
            region.affine, region.image_dim
        )

    if np.any(region.affine != reference_region.affine):
        region.voxels = region.to_ijk(reference_region.affine)

    if region == reference_region:
        return False

    mat = direction_matrix([region.bounding_box],
                           [reference_region.bounding_box])
    if not (refine_overlapping and 'O' in directions) and is_in_direction(
        mat, directions
    ):
        return True

<<<<<<< HEAD
    mat = direction_matrix([region.bounding_box], [reference_region.bounding_box])
    if not (refine_overlapping and 'O' in directions) and is_in_direction(mat, directions):
        return True

=======
>>>>>>> 4f2075bc
    overlap = is_in_direction(mat, 'O')
    if overlap and refine_overlapping and isinstance(region, ExplicitVBR):
        mat = overlap_resolution(region, reference_region, directions, stop_at)
    return is_in_direction(mat, directions)


<<<<<<< HEAD
def overlap_resolution(region, reference_region, directions=None, stop_at=None):
=======
def overlap_resolution(
    region, reference_region, directions=None, stop_at=None
):
>>>>>>> 4f2075bc
    if stop_at == 0:
        raise ValueError("stop_at must be larger than 0")

    current_region_level = [region.aabb_tree.root]
    current_reference_region_level = [reference_region.aabb_tree.root]
    level = 0

    overlap = True

    max_depth_reached_reg = False
    max_depth_reached_ref = False

    directions = directions.replace('O', '')
    if len(directions) == 0:
        directions = None

<<<<<<< HEAD
    while (
        ((stop_at is None) or (level < stop_at)) and
        (not (max_depth_reached_reg and max_depth_reached_ref)) and
        overlap
    ):
=======
    while (((stop_at is None) or (level < stop_at)) and
           (not (max_depth_reached_reg and max_depth_reached_ref)) and
           overlap):
>>>>>>> 4f2075bc
        if not max_depth_reached_reg:
            current_region_next_level = tree_next_level(current_region_level)
            if current_region_next_level:
                current_region_level = current_region_next_level
            else:
                max_depth_reached_reg = True

        if not max_depth_reached_ref:
            current_ref_region_next_level = tree_next_level(
                current_reference_region_level
            )
            if current_ref_region_next_level:
                current_reference_region_level = current_ref_region_next_level
            else:
                max_depth_reached_ref = True
        mat = direction_matrix(
            [reg.box for reg in current_region_level],
            [reg.box for reg in current_reference_region_level]
        )

<<<<<<< HEAD
        if (
            directions is not None and
            is_in_direction(mat, directions)
        ):
=======
        if (directions is not None and is_in_direction(mat, directions)):
>>>>>>> 4f2075bc
            break

        overlap = is_in_direction(mat, 'O')
        level += 1

    return mat


def tree_next_level(nodes):
    result = []
    for node in nodes:
        if node.left is not None:
            result.append(node.left)
        if node.right is not None:
            result.append(node.right)

    return result


@lru_cache(maxsize=128)
def is_in_direction_indices(n, direction):
    indices = [[0, 1, 2]] * n
    for i in direction:
        for dim in directions_dim_space[i]:
            indices[n - 1 - dim] = matrix_positions_per_directions[i]
    return indices


def is_in_direction(matrix, direction):
    indices = is_in_direction_indices(matrix.ndim, direction)
    return np.any(matrix[np.ix_(*indices)] == 1)


def relation_vectors(intervals, other_region_intervals):
    obtained_vectors = []
<<<<<<< HEAD
    relations = [v_before, v_overlaps, v_during, v_meets, v_starts, v_finishes, v_equals]
    for interval, other_region_interval in zip(intervals, other_region_intervals):
=======
    relations = [
        v_before, v_overlaps, v_during, v_meets, v_starts, v_finishes, v_equals
    ]
    for interval, other_region_interval in zip(
        intervals, other_region_intervals
    ):
>>>>>>> 4f2075bc
        for f in relations:
            vector = f(interval, other_region_interval)
            if vector is not None:
                obtained_vectors.append(vector)
                break
    return np.array(obtained_vectors)


def direction_matrix(region_bbs, another_region_bbs):
<<<<<<< HEAD
    res = np.zeros((3,) * region_bbs[0].dim, dtype=bool)
=======
    res = np.zeros((3, ) * region_bbs[0].dim, dtype=bool)
>>>>>>> 4f2075bc
    for bb in region_bbs:
        for another_region_bb in another_region_bbs:
            rp_vector = relation_vectors(bb.limits, another_region_bb.limits)
            tensor = rp_vector[0].reshape(1, 3)
            for i in range(1, len(rp_vector)):
<<<<<<< HEAD
                tensor = kron(rp_vector[i].reshape((3,) + (1,) * i), tensor).squeeze()
            res += tensor.astype(bool, copy=False)  # np.logical_or(res, tensor)
=======
                tensor = kron(rp_vector[i].reshape((3, ) + (1, ) * i),
                              tensor).squeeze()
            res += tensor.astype(
                bool, copy=False
            )  # np.logical_or(res, tensor)
>>>>>>> 4f2075bc
    return res.astype(int, copy=False)<|MERGE_RESOLUTION|>--- conflicted
+++ resolved
@@ -1,23 +1,14 @@
-<<<<<<< HEAD
-from .interval_algebra import v_before, v_overlaps, v_during, v_meets, v_starts, v_finishes, v_equals
-from .regions import ExplicitVBR
-=======
 from .interval_algebra import (
     v_before, v_overlaps, v_during,
     v_meets, v_starts, v_finishes, v_equals
 )
 
 from .regions import Region, ExplicitVBR, ImplicitVBR
->>>>>>> 4f2075bc
 
 from functools import lru_cache
 
 import numpy as np
 from scipy.linalg import kron
-<<<<<<< HEAD
-
-=======
->>>>>>> 4f2075bc
 
 __all__ = ['cardinal_relation']
 
@@ -96,26 +87,15 @@
     ):
         return True
 
-<<<<<<< HEAD
-    mat = direction_matrix([region.bounding_box], [reference_region.bounding_box])
-    if not (refine_overlapping and 'O' in directions) and is_in_direction(mat, directions):
-        return True
-
-=======
->>>>>>> 4f2075bc
     overlap = is_in_direction(mat, 'O')
     if overlap and refine_overlapping and isinstance(region, ExplicitVBR):
         mat = overlap_resolution(region, reference_region, directions, stop_at)
     return is_in_direction(mat, directions)
 
 
-<<<<<<< HEAD
-def overlap_resolution(region, reference_region, directions=None, stop_at=None):
-=======
 def overlap_resolution(
     region, reference_region, directions=None, stop_at=None
 ):
->>>>>>> 4f2075bc
     if stop_at == 0:
         raise ValueError("stop_at must be larger than 0")
 
@@ -132,17 +112,9 @@
     if len(directions) == 0:
         directions = None
 
-<<<<<<< HEAD
-    while (
-        ((stop_at is None) or (level < stop_at)) and
-        (not (max_depth_reached_reg and max_depth_reached_ref)) and
-        overlap
-    ):
-=======
     while (((stop_at is None) or (level < stop_at)) and
            (not (max_depth_reached_reg and max_depth_reached_ref)) and
            overlap):
->>>>>>> 4f2075bc
         if not max_depth_reached_reg:
             current_region_next_level = tree_next_level(current_region_level)
             if current_region_next_level:
@@ -163,14 +135,7 @@
             [reg.box for reg in current_reference_region_level]
         )
 
-<<<<<<< HEAD
-        if (
-            directions is not None and
-            is_in_direction(mat, directions)
-        ):
-=======
         if (directions is not None and is_in_direction(mat, directions)):
->>>>>>> 4f2075bc
             break
 
         overlap = is_in_direction(mat, 'O')
@@ -206,17 +171,12 @@
 
 def relation_vectors(intervals, other_region_intervals):
     obtained_vectors = []
-<<<<<<< HEAD
-    relations = [v_before, v_overlaps, v_during, v_meets, v_starts, v_finishes, v_equals]
-    for interval, other_region_interval in zip(intervals, other_region_intervals):
-=======
     relations = [
         v_before, v_overlaps, v_during, v_meets, v_starts, v_finishes, v_equals
     ]
     for interval, other_region_interval in zip(
         intervals, other_region_intervals
     ):
->>>>>>> 4f2075bc
         for f in relations:
             vector = f(interval, other_region_interval)
             if vector is not None:
@@ -226,24 +186,15 @@
 
 
 def direction_matrix(region_bbs, another_region_bbs):
-<<<<<<< HEAD
-    res = np.zeros((3,) * region_bbs[0].dim, dtype=bool)
-=======
     res = np.zeros((3, ) * region_bbs[0].dim, dtype=bool)
->>>>>>> 4f2075bc
     for bb in region_bbs:
         for another_region_bb in another_region_bbs:
             rp_vector = relation_vectors(bb.limits, another_region_bb.limits)
             tensor = rp_vector[0].reshape(1, 3)
             for i in range(1, len(rp_vector)):
-<<<<<<< HEAD
-                tensor = kron(rp_vector[i].reshape((3,) + (1,) * i), tensor).squeeze()
-            res += tensor.astype(bool, copy=False)  # np.logical_or(res, tensor)
-=======
                 tensor = kron(rp_vector[i].reshape((3, ) + (1, ) * i),
                               tensor).squeeze()
             res += tensor.astype(
                 bool, copy=False
             )  # np.logical_or(res, tensor)
->>>>>>> 4f2075bc
     return res.astype(int, copy=False)