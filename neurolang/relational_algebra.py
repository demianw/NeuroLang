--- conflicted
+++ resolved
@@ -4,12 +4,6 @@
 from . import expression_walker as ew
 from . import type_system
 from .exceptions import NeuroLangException
-<<<<<<< HEAD
-from .expressions import (Constant, Definition, FunctionApplication, Symbol,
-                          Unknown)
-from .utils import (NamedRelationalAlgebraFrozenSet, RelationalAlgebraSet,
-                    RelationalAlgebraStringExpression)
-=======
 from .expression_pattern_matching import NeuroLangPatternMatchingNoMatch
 from .expressions import (
     Constant,
@@ -20,7 +14,6 @@
 )
 from .utils import NamedRelationalAlgebraFrozenSet, RelationalAlgebraSet
 from .utils.relational_algebra_set import RelationalAlgebraStringExpression
->>>>>>> 31bb8fd8
 
 eq_ = Constant(operator.eq)
 
@@ -231,8 +224,6 @@
             repr(self.relation),
         )
 
-<<<<<<< HEAD
-=======
     def __eq__(self, other):
         if not isinstance(other, ExtendedProjection):
             return False
@@ -249,7 +240,6 @@
             )
         )
 
->>>>>>> 31bb8fd8
 
 class ExtendedProjectionListMember(Definition):
     """
@@ -288,8 +278,6 @@
         return "{} -> {}".format(self.fun_exp, self.dst_column)
 
 
-<<<<<<< HEAD
-=======
 class Destroy(RelationalAlgebraOperation):
     """
     Operation to map a column of a collection of elements into
@@ -326,7 +314,6 @@
         )
 
 
->>>>>>> 31bb8fd8
 class ConcatenateConstantColumn(RelationalAlgebraOperation):
     """
     Add a column with a repeated constant value to a relation.
@@ -350,29 +337,6 @@
         self.column_value = column_value
 
 
-<<<<<<< HEAD
-def arithmetic_operator_string(op):
-    """
-    Get the string representation of an arithmetic operator.
-
-    Parameters
-    ----------
-    op : builting operator
-        Python builtin operator (add, sub, mul or truediv).
-
-    Returns
-    -------
-    str
-        String representation of the operator (e.g. operator.add is "+").
-
-    """
-    return {
-        operator.add: "+",
-        operator.sub: "-",
-        operator.mul: "*",
-        operator.truediv: "/",
-    }[op]
-=======
 OPERATOR_STRING = {
     operator.add: "+",
     operator.sub: "-",
@@ -384,7 +348,6 @@
     operator.ge: ">=",
     operator.le: "<="
 }
->>>>>>> 31bb8fd8
 
 
 def is_arithmetic_operation(exp):
@@ -404,11 +367,7 @@
         isinstance(exp, FunctionApplication)
         and isinstance(exp.functor, Constant)
         and exp.functor.value
-<<<<<<< HEAD
-        in {operator.add, operator.sub, operator.mul, operator.truediv}
-=======
         in OPERATOR_STRING
->>>>>>> 31bb8fd8
     )
 
 
@@ -421,32 +380,14 @@
     length of an other constant relation.
 
     """
-<<<<<<< HEAD
-
-    @ew.add_match(FunctionApplication(Constant(len), (Constant[AbstractSet],)))
-    def cardinality_of_other_relation(self, fa):
-        return Constant[RelationalAlgebraStringExpression](
-            str(len(fa.args[0].value)),
-            auto_infer_type=False,
-            verify_type=False,
-        )
-
-=======
->>>>>>> 31bb8fd8
     @ew.add_match(FunctionApplication, is_arithmetic_operation)
     def arithmetic_operation(self, fa):
         return Constant[RelationalAlgebraStringExpression](
             RelationalAlgebraStringExpression(
                 "({} {} {})".format(
-<<<<<<< HEAD
-                    str(self.walk(fa.args[0]).value),
-                    arithmetic_operator_string(fa.functor.value),
-                    str(self.walk(fa.args[1]).value),
-=======
                     self.walk(fa.args[0]).value,
                     OPERATOR_STRING[fa.functor.value],
                     self.walk(fa.args[1]).value,
->>>>>>> 31bb8fd8
                 ),
             ),
             auto_infer_type=False,
@@ -459,8 +400,6 @@
             RelationalAlgebraStringExpression(cst_col_str.value),
             auto_infer_type=False,
             verify_type=False,
-<<<<<<< HEAD
-=======
         )
 
     @ew.add_match(Constant[int])
@@ -485,7 +424,6 @@
             f'"{cst.value}"',
             auto_infer_type=False,
             verify_type=False,
->>>>>>> 31bb8fd8
         )
 
     @ew.add_match(Constant)
@@ -625,13 +563,10 @@
 
     @ew.add_match(RenameColumns)
     def ra_rename_columns(self, rename_columns):
-<<<<<<< HEAD
-=======
         if len(set(c for c, _ in rename_columns.renames)) < len(
             rename_columns.renames
         ):
             raise ValueError("Cannot have duplicated source columns")
->>>>>>> 31bb8fd8
         relation = self.walk(rename_columns.relation)
         new_set = relation.value
         renames = {
@@ -672,33 +607,16 @@
     @ew.add_match(ExtendedProjection)
     def extended_projection(self, proj_op):
         relation = self.walk(proj_op.relation)
-<<<<<<< HEAD
-        str_arithmetic_walker = StringArithmeticWalker()
-        eval_expressions = {}
-        for member in proj_op.projection_list:
-            eval_expressions[
-                member.dst_column.value
-            ] = str_arithmetic_walker.walk(self.walk(member.fun_exp)).value
-=======
         eval_expressions = {}
         for member in proj_op.projection_list:
             fun_exp = self.walk(member.fun_exp)
             eval_expressions[
                 member.dst_column.value
             ] = self._compile_function_application_to_sql_fun_exp(fun_exp)
->>>>>>> 31bb8fd8
         return self._build_relation_constant(
             relation.value.extended_projection(eval_expressions)
         )
 
-<<<<<<< HEAD
-    @ew.add_match(FunctionApplication, is_arithmetic_operation)
-    def prov_arithmetic_operation(self, arithmetic_op):
-        return FunctionApplication[arithmetic_op.type](
-            arithmetic_op.functor,
-            tuple(self.walk(arg) for arg in arithmetic_op.args),
-        )
-=======
     def _compile_function_application_to_sql_fun_exp(self, fun_exp):
         if (
             isinstance(fun_exp, FunctionApplication) or
@@ -763,7 +681,6 @@
             )
             result_set = result_set | new_set
         return self._build_relation_constant(result_set)
->>>>>>> 31bb8fd8
 
     @ew.add_match(Constant)
     def ra_constant(self, constant):
@@ -1142,11 +1059,7 @@
     Infer the type of the tuples in the relation based on its first tuple. If
     the relation is empty, just return `Abstract[Tuple]`.
     """
-<<<<<<< HEAD
-    if relation.is_null() or relation.arity == 0:
-=======
     if relation.is_empty() or relation.arity == 0:
->>>>>>> 31bb8fd8
         return AbstractSet[Tuple]
     if hasattr(relation, "row_type"):
         return AbstractSet[relation.row_type]
