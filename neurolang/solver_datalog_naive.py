--- conflicted
+++ resolved
@@ -70,12 +70,8 @@
             it1, it2 = tee(iterable)
             try:
                 if isinstance(next(it1), Constant[Tuple]):
-<<<<<<< HEAD
-                    iterable = list(e.value for e in it2)
-=======
                     rebv = ReplaceExpressionsByValues({})
                     iterable = list(rebv.walk(e) for e in it2)
->>>>>>> a40353a4
             except StopIteration:
                 pass
 
@@ -118,9 +114,6 @@
 class WrappedRelationalAlgebraSet(
     WrappedExpressionIterable, RelationalAlgebraSet
 ):
-<<<<<<< HEAD
-        pass
-=======
     def __contains__(self, element):
         if not isinstance(element, Constant):
             element = self._normalise_element(element)
@@ -128,7 +121,6 @@
             self._container is not None and
             hash(element) in self._container.index
         )
->>>>>>> a40353a4
 
 
 class DatalogBasic(PatternWalker):
