--- conflicted
+++ resolved
@@ -2,10 +2,7 @@
 import typing
 import inspect
 from collections import namedtuple, Iterable, Mapping
-<<<<<<< HEAD
-=======
 import logging
->>>>>>> a28b7a50
 
 import tatsu
 
@@ -33,11 +30,7 @@
     'NeuroLangException',
     'NeuroLangIntermediateRepresentationCompiler',
     'PatternMatcher',
-<<<<<<< HEAD
-    'grammar_EBNF', 'parser',
-=======
     'grammar_EBNF', 'parser', 'add_match',
->>>>>>> a28b7a50
     'Constant', 'Symbol', 'FunctionApplication', 'Statement', 'Query'
 ]
 
@@ -129,13 +122,8 @@
 
 
 Category = namedtuple('Category', 'type_name type_name_plural type')
-<<<<<<< HEAD
-
-
-=======
-
-
->>>>>>> a28b7a50
+
+
 class NeuroLangIntermediateRepresentation(ASTWalker):
     def __init__(self, type_name_map=None):
         if isinstance(type_name_map, Mapping):
@@ -172,13 +160,6 @@
                     raise NeuroLangException(
                         'Singular type queries need to be linked with "are"'
                     )
-<<<<<<< HEAD
-
-        value = Query[category](
-            identifier, ast['statement']
-        )
-        return value
-=======
         identifier = identifier.cast(category)
         value = ast['statement'].cast(category)
 
@@ -190,7 +171,6 @@
             identifier, value
         )
         return result
->>>>>>> a28b7a50
 
     def assignment(self, ast):
         identifier = ast['identifier']
