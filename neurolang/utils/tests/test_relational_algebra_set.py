--- conflicted
+++ resolved
@@ -1,44 +1,7 @@
-<<<<<<< HEAD
-from collections import namedtuple
-
-from pytest import fixture, raises
-
-from ..relational_algebra_set import pandas, sql
-
-
-@fixture(
-    params=(
-        {
-            'frozen': pandas.RelationalAlgebraFrozenSet,
-            'mutable': pandas.RelationalAlgebraSet,
-            'named': pandas.NamedRelationalAlgebraFrozenSet,
-            'expression': pandas.RelationalAlgebraExpression,
-            'operators': pandas.column_operators
-        },
-        {
-            'frozen': sql.RelationalAlgebraFrozenSet,
-            'mutable': sql.RelationalAlgebraSet,
-            'named': sql.NamedRelationalAlgebraFrozenSet,
-            'expression': sql.RelationalAlgebraExpression,
-            'operators': sql.column_operators
-        },
-    ),
-    ids=['pandas', 'sql']
-)
-def ras_class(request):
-    print(request)
-    return request.param
-=======
 import pytest
->>>>>>> 31bb8fd8
 
 from ..relational_algebra_set import pandas
 
-<<<<<<< HEAD
-def test_relational_algebra_set_semantics_empty(ras_class):
-    RelationalAlgebraSet = ras_class['mutable']
-    ras = RelationalAlgebraSet()
-=======
 
 @pytest.fixture(ids=['pandas'], params=[(pandas,)])
 def ra_module(request):
@@ -47,7 +10,6 @@
 
 def test_relational_algebra_set_semantics_empty(ra_module):
     ras = ra_module.RelationalAlgebraSet()
->>>>>>> 31bb8fd8
 
     assert len(ras) == 0
     assert ras.is_empty()
@@ -62,12 +24,7 @@
     assert ras.arity == 2
 
 
-<<<<<<< HEAD
-def test_relational_algebra_set_semantics(ras_class):
-    RelationalAlgebraSet = ras_class['mutable']
-=======
 def test_relational_algebra_set_semantics(ra_module):
->>>>>>> 31bb8fd8
     a = [5, 4, 3, 2, 3, 1]
     ras = ra_module.RelationalAlgebraSet(a)
     ras_ = ra_module.RelationalAlgebraSet(a)
@@ -90,45 +47,6 @@
     assert all(a_ in ras for a_ in a if a_ != 5)
     assert ras.fetch_one() in ras__
 
-<<<<<<< HEAD
-    ras = RelationalAlgebraSet(a)
-    ras_ = RelationalAlgebraSet([5, 4])
-    ras -= ras_
-    assert len(ras) == (len(set(a)) - 2)
-    assert (5 not in ras) and (4 not in ras)
-
-
-def test_object_column(ras_class):
-    RelationalAlgebraSet = ras_class['mutable']
-    T = namedtuple('T', ['x'])
-    t = T(0)
-    a = set([(t,)])
-    ras = RelationalAlgebraSet(a)
-
-    assert len(ras) == 1
-    assert ras == a
-
-    class T1:
-        def __init__(self, a):
-            self.a = a
-
-        def __eq__(self, other):
-            return self.a == other.a
-
-        def __hash__(self):
-            return hash(self.a)
-
-    t = T1(0)
-    a = set([(t,)])
-    ras = RelationalAlgebraSet(a)
-
-    assert len(ras) == 1
-    assert ras == a
-
-
-def test_relational_algebra_ra_projection(ras_class):
-    RelationalAlgebraSet = ras_class['mutable']
-=======
     dee = ra_module.RelationalAlgebraSet.dee()
     dum = ra_module.RelationalAlgebraSet.dum()
 
@@ -154,17 +72,11 @@
 
 
 def test_relational_algebra_ra_projection(ra_module):
->>>>>>> 31bb8fd8
     a = [(i % 2, i, i * 2) for i in range(5)]
     ras = ra_module.RelationalAlgebraSet(a)
 
     ras_0 = ras.projection(0)
-<<<<<<< HEAD
-    len(ras_0)
-    assert (0, ) in ras_0 and (1, ) in ras_0
-=======
     assert (0,) in ras_0 and (1,) in ras_0
->>>>>>> 31bb8fd8
     assert len(ras_0) == 2
     assert ra_module.RelationalAlgebraSet.dum().projection(0).is_empty()
     assert ra_module.RelationalAlgebraSet.dee().projection().is_dee()
@@ -176,16 +88,7 @@
     ras_null = ras.projection()
     assert ras_null.arity == 0 and len(ras_null) > 0
 
-<<<<<<< HEAD
-    ras_null2 = RelationalAlgebraSet().projection()
-    assert ras_null2.arity == 0 and len(ras_null2) == 0
-
-
-def test_relational_algebra_ra_selection(ras_class):
-    RelationalAlgebraSet = ras_class['mutable']
-=======
 def test_relational_algebra_ra_selection(ra_module):
->>>>>>> 31bb8fd8
     a = [(i % 2, i, i * 2) for i in range(5)]
 
     ras = ra_module.RelationalAlgebraSet(a)
@@ -198,35 +101,6 @@
     a_sel = set((i % 2, i, i * 2) for i in range(5) if i % 2 == 1 and i == 2)
     assert ras_0 == a_sel
 
-<<<<<<< HEAD
-    ras_1 = ras.selection({0: 'a'})
-    assert len(ras_1) == 0
-
-    assert len(ras_1.selection({0: 1})) == 0
-
-    ras = RelationalAlgebraSet()
-    ras_1 = ras.selection({0: 1})
-    assert len(ras_1) == 0 & ras_1.arity == 0
-
-
-def test_relational_algebra_ra_selection_columns(ras_class):
-    RelationalAlgebraSet = ras_class['mutable']
-    a = [(i % 2, i, i * 2) for i in range(5)]
-
-    ras = RelationalAlgebraSet(a)
-
-    ras_0 = ras.selection_columns({0: 1})
-    a_sel = set((i % 2, i, i * 2) for i in range(5) if i % 2 == i)
-    assert ras_0 == a_sel
-
-    ras = RelationalAlgebraSet()
-    ras_1 = ras.selection_columns({0: 1})
-    assert len(ras_1) == 0 & ras_1.arity == 0
-
-
-def test_relational_algebra_ra_equijoin(ras_class):
-    RelationalAlgebraSet = ras_class['mutable']
-=======
     ras_1 = ras.selection_columns({0: 1, 1: 2})
     assert ras_1 == set(t for t in a if t[0] == t[1] & t[1] == t[2])
     assert ras.selection({0: 10000}).selection_columns({0: 1}).is_empty()
@@ -235,19 +109,11 @@
 
 
 def test_relational_algebra_ra_equijoin(ra_module):
->>>>>>> 31bb8fd8
     a = [(i, i * 2) for i in range(5)]
     b = [(i * 2, i * 3) for i in range(5)]
     c = [(i, i * 2, i * 2, i * 3) for i in range(5)]
     d = [(i, i * 2, i, i * 2) for i in range(5)]
 
-<<<<<<< HEAD
-    ras_a = RelationalAlgebraSet(a)
-    ras_b = RelationalAlgebraSet(b)
-    ras_c = RelationalAlgebraSet(c)
-    ras_d = RelationalAlgebraSet(d)
-    ras_null = RelationalAlgebraSet()
-=======
     ras_a = ra_module.RelationalAlgebraSet(a)
     ras_b = ra_module.RelationalAlgebraSet(b)
     ras_c = ra_module.RelationalAlgebraSet(c)
@@ -255,7 +121,6 @@
     ras_empty = ras_d.selection({0: 1000})
     dee = ra_module.RelationalAlgebraSet.dee()
     dum = ra_module.RelationalAlgebraSet.dum()
->>>>>>> 31bb8fd8
 
     res = ras_a.equijoin(ras_b, [(1, 0)])
     assert res == ras_c
@@ -263,17 +128,6 @@
     res = ras_a.equijoin(ras_a, [(0, 0)])
     assert res == ras_d
 
-<<<<<<< HEAD
-    res = ras_a.equijoin(ras_null, [(0, 0)])
-    assert len(res) == 0 and res.arity == 0
-
-    res = ras_null.equijoin(ras_a, [(0, 0)])
-    assert len(res) == 0 and res.arity == 0
-
-
-def test_relational_algebra_ra_cross_product(ras_class):
-    RelationalAlgebraSet = ras_class['mutable']
-=======
     res = ras_a.equijoin(dee, [(0, 0)])
     assert res == ras_a
 
@@ -285,41 +139,20 @@
 
 
 def test_relational_algebra_ra_cross_product(ra_module):
->>>>>>> 31bb8fd8
     a = [(i, i * 2) for i in range(5)]
     b = [(i * 2, i * 3) for i in range(5)]
     c = [u + v for u in a for v in b]
 
-<<<<<<< HEAD
-    ras_a = RelationalAlgebraSet(a)
-    ras_b = RelationalAlgebraSet(b)
-    ras_c = RelationalAlgebraSet(c)
-    ras_null = RelationalAlgebraSet()
-=======
     ras_a = ra_module.RelationalAlgebraSet(a)
     ras_b = ra_module.RelationalAlgebraSet(b)
     ras_c = ra_module.RelationalAlgebraSet(c)
     ras_empty = ras_a.selection({0: 1000})
     dee = ra_module.RelationalAlgebraSet.dee()
     dum = ra_module.RelationalAlgebraSet.dum()
->>>>>>> 31bb8fd8
 
     res = ras_a.cross_product(ras_b)
     assert res == ras_c
 
-<<<<<<< HEAD
-    res = ras_a.cross_product(ras_null)
-    assert len(res) == 0 and res.arity == 0
-
-    res = ras_null.cross_product(ras_a)
-    assert len(res) == 0 and res.arity == 0
-
-
-def test_relational_algebra_ra_equijoin_mixed_types(ras_class):
-    RelationalAlgebraSet = ras_class['mutable']
-
-    a = [(chr(ord('a') + i), i * 2) for i in range(5)]
-=======
     res = ras_a.cross_product(dee)
     assert res == ras_a
 
@@ -335,7 +168,6 @@
 
 def test_relational_algebra_ra_equijoin_mixed_types(ra_module):
     a = [(chr(ord("a") + i), i * 2) for i in range(5)]
->>>>>>> 31bb8fd8
     b = [(i * 2, i * 3) for i in range(5)]
     c = [(chr(ord("a") + i), i * 2, i * 2, i * 3) for i in range(5)]
 
@@ -347,23 +179,7 @@
     assert res == ras_c
 
 
-<<<<<<< HEAD
-def test_relational_algebra_null_operator(ras_class):
-    RelationalAlgebraSet = ras_class['mutable']
-    a = [(chr(ord('a') + i), i * 2) for i in range(5)]
-    ras = RelationalAlgebraSet(a)
-
-    ras_null = ras.projection()
-    assert ras_null.arity == 0
-    assert len(ras_null) > 0
-
-
-def test_groupby(ras_class):
-    RelationalAlgebraSet = ras_class['mutable']
-
-=======
 def test_groupby(ra_module):
->>>>>>> 31bb8fd8
     a = [(i, i * j) for i in (1, 2) for j in (2, 3, 4)]
 
     b = [(1, j) for j in (2, 3, 4)]
@@ -378,13 +194,6 @@
     assert res[1] == ((2,), ras_c)
 
 
-<<<<<<< HEAD
-def test_named_relational_algebra_set_semantics_empty(ras_class):
-    NamedRelationalAlgebraFrozenSet = ras_class['named']
-    RelationalAlgebraSet = ras_class['mutable']
-
-    ras = NamedRelationalAlgebraFrozenSet(('y', 'x'))
-=======
 def test_relational_algebra_ra_union(ra_module):
     first = ra_module.RelationalAlgebraFrozenSet(
         [(7, 8), (9, 2)]
@@ -579,7 +388,6 @@
     f |= set()
     assert f == first
 
->>>>>>> 31bb8fd8
 
 def test_named_relational_algebra_set_semantics_empty(ra_module):
     ras = ra_module.NamedRelationalAlgebraFrozenSet(("y", "x"))
@@ -600,16 +408,6 @@
     assert len(ras) == 1
     assert ras.arity == 2
 
-<<<<<<< HEAD
-    ras = RelationalAlgebraSet([(0, 1)]).projection()
-    ras_n = NamedRelationalAlgebraFrozenSet([], ras)
-    return ras_n.arity == 0 and len(ras_n) > 0
-
-
-def test_named_relational_algebra_ra_projection(ras_class):
-    NamedRelationalAlgebraFrozenSet = ras_class['named']
-
-=======
     ras_b = ra_module.NamedRelationalAlgebraFrozenSet(("y", "z"), [(0, 1)])
     assert ras != ras_b
 
@@ -637,7 +435,6 @@
 
 
 def test_named_relational_algebra_ra_projection(ra_module):
->>>>>>> 31bb8fd8
     a = [(i % 2, i, i * 2) for i in range(5)]
     ras = ra_module.NamedRelationalAlgebraFrozenSet(("x", "y", "z"), a)
 
@@ -649,23 +446,6 @@
     ras_xz = ras.projection("x", "z")
     assert all((i % 2, i * 2) in ras_xz for i in range(5))
 
-<<<<<<< HEAD
-    ras_null = ras.projection()
-    assert ras_null.arity == 0 and len(ras_null) > 0
-
-    ras_null2 = NamedRelationalAlgebraFrozenSet(columns=['a']).projection()
-    assert ras_null2.arity == 0 and len(ras_null2) == 0
-
-    ras_ = ras.projection()
-    assert ras_.arity == 0
-    assert len(ras_) > 0
-    assert ras_.projection('x') == ras_
-
-
-def test_named_relational_algebra_ra_selection(ras_class):
-    NamedRelationalAlgebraFrozenSet = ras_class['named']
-
-=======
     ras_ = ras.projection()
     assert ras_.arity == 0
     assert len(ras_) > 0
@@ -675,7 +455,6 @@
 
 
 def test_named_relational_algebra_ra_selection(ra_module):
->>>>>>> 31bb8fd8
     a = [(i % 2, i, i * 2) for i in range(5)]
 
     ras = ra_module.NamedRelationalAlgebraFrozenSet(("x", "y", "z"), a)
@@ -705,34 +484,12 @@
     assert ras_0 == a_sel
 
 
-<<<<<<< HEAD
-def test_named_relational_algebra_ra_naturaljoin(ras_class):
-    NamedRelationalAlgebraFrozenSet = ras_class['named']
-
-=======
 def test_named_relational_algebra_ra_naturaljoin(ra_module):
->>>>>>> 31bb8fd8
     a = [(i, i * 2) for i in range(5)]
     b = [(i * 2, i * 3) for i in range(5)]
     c = [(i, i * 2, i * 3) for i in range(5)]
     d = [(i, i * 2, j * 2, j * 3) for i in range(5) for j in range(5)]
 
-<<<<<<< HEAD
-    ras_a = NamedRelationalAlgebraFrozenSet(('z', 'y'), a)
-    ras_b = NamedRelationalAlgebraFrozenSet(('y', 'x'), b)
-    ras_b2 = NamedRelationalAlgebraFrozenSet(('u', 'v'), b)
-    ras_c = NamedRelationalAlgebraFrozenSet(('z', 'y', 'x'), c)
-    ras_d = NamedRelationalAlgebraFrozenSet(('z', 'y', 'u', 'v'), d)
-    empty = NamedRelationalAlgebraFrozenSet(('z', 'y'), [])
-    empty_plus = NamedRelationalAlgebraFrozenSet(
-        ('z', 'y'), [(0, 1)]
-    ).projection()
-
-    assert len(ras_a.naturaljoin(empty)) == 0
-    assert len(empty.naturaljoin(ras_a)) == 0
-    assert ras_a.naturaljoin(empty_plus) == ras_a
-    assert empty_plus.naturaljoin(ras_a) == ras_a
-=======
     ras_a = ra_module.NamedRelationalAlgebraFrozenSet(("z", "y"), a)
     ras_b = ra_module.NamedRelationalAlgebraFrozenSet(("y", "x"), b)
     ras_b2 = ra_module.NamedRelationalAlgebraFrozenSet(("u", "v"), b)
@@ -748,7 +505,6 @@
     assert dee.naturaljoin(ras_a) == ras_a
     assert ras_a.naturaljoin(dum) == dum
     assert dum.naturaljoin(ras_a) == dum
->>>>>>> 31bb8fd8
 
     res = ras_a.naturaljoin(ras_b)
     assert res == ras_c
@@ -760,13 +516,7 @@
     assert res == ras_d
 
 
-<<<<<<< HEAD
-def test_named_relational_algebra_ra_cross_product(ras_class):
-    NamedRelationalAlgebraFrozenSet = ras_class['named']
-
-=======
 def test_named_relational_algebra_ra_cross_product(ra_module):
->>>>>>> 31bb8fd8
     a = [(i, i * 2) for i in range(5)]
     b = [(i * 2, i * 3) for i in range(5)]
     c = [u + v for u in a for v in b]
@@ -786,13 +536,7 @@
     assert dum.naturaljoin(ras_a) == dum
 
 
-<<<<<<< HEAD
-def test_named_relational_algebra_difference(ras_class):
-    NamedRelationalAlgebraFrozenSet = ras_class['named']
-
-=======
 def test_named_relational_algebra_difference(ra_module):
->>>>>>> 31bb8fd8
     a = [(i, i * 2) for i in range(5)]
     b = [(i, i * 2) for i in range(1, 5)]
     c = [(i, i * 2) for i in range(1)]
@@ -842,12 +586,7 @@
     assert ras_a == res
 
 
-<<<<<<< HEAD
-def test_named_groupby(ras_class):
-    NamedRelationalAlgebraFrozenSet = ras_class['named']
-=======
 def test_named_groupby(ra_module):
->>>>>>> 31bb8fd8
     a = [(i, i * j) for i in (1, 2) for j in (2, 3, 4)]
 
     b = [(1, j) for j in (2, 3, 4)]
@@ -866,13 +605,8 @@
 
     assert list(empty.groupby("x")) == []
 
-<<<<<<< HEAD
-def test_named_iter(ras_class):
-    NamedRelationalAlgebraFrozenSet = ras_class['named']
-=======
 
 def test_named_iter_and_fecth_one(ra_module):
->>>>>>> 31bb8fd8
     a = [(i, i * j) for i in (1, 2) for j in (2, 3, 4)]
 
     cols = ("y", "x")
@@ -883,12 +617,7 @@
     assert ras_a.fetch_one() in res
 
 
-<<<<<<< HEAD
-def test_rename_column(ras_class):
-    NamedRelationalAlgebraFrozenSet = ras_class['named']
-=======
 def test_rename_column(ra_module):
->>>>>>> 31bb8fd8
     a = [(i, i * j) for i in (1, 2) for j in (2, 3, 4)]
 
     cols = ("y", "x")
@@ -901,13 +630,7 @@
     )
 
 
-<<<<<<< HEAD
-def test_named_to_unnamed(ras_class):
-    NamedRelationalAlgebraFrozenSet = ras_class['named']
-    RelationalAlgebraFrozenSet = ras_class['frozen']
-=======
 def test_named_to_unnamed(ra_module):
->>>>>>> 31bb8fd8
     a = [(i, i * j) for i in (1, 2) for j in (2, 3, 4)]
 
     cols = ("y", "x")
@@ -925,69 +648,22 @@
 def test_named_ra_set_from_other(ras_class):
     NamedRelationalAlgebraFrozenSet = ras_class['named']
 
-<<<<<<< HEAD
-    first = NamedRelationalAlgebraFrozenSet(("x", "n"), [
-        (56, "bonjour"),
-        (42, "aurevoir"),
-    ])
-    second = NamedRelationalAlgebraFrozenSet(
-        first.columns,
-        first,
-=======
 def test_named_ra_set_from_other(ra_module):
     first = ra_module.NamedRelationalAlgebraFrozenSet(
         ("x", "n"), [(56, "bonjour"), (42, "aurevoir")]
->>>>>>> 31bb8fd8
     )
     second = ra_module.NamedRelationalAlgebraFrozenSet(first.columns, first,)
     assert first == second
     for tuple_a, tuple_b in zip(first, second):
         assert tuple_a == tuple_b
 
-<<<<<<< HEAD
-    third = NamedRelationalAlgebraFrozenSet(
-        ("x",), NamedRelationalAlgebraFrozenSet(tuple())
-=======
     third = ra_module.NamedRelationalAlgebraFrozenSet(
         ("x",), ra_module.NamedRelationalAlgebraFrozenSet(tuple())
->>>>>>> 31bb8fd8
     )
 
     assert len(third) == 0
     assert third.columns == ("x",)
 
-<<<<<<< HEAD
-
-def test_named_ra_union(ras_class):
-    NamedRelationalAlgebraFrozenSet = ras_class['named']
-
-    first = NamedRelationalAlgebraFrozenSet(("x", "y"), [(7, 8), (9, 2)])
-    second = NamedRelationalAlgebraFrozenSet(("x", "y"), [(9, 2), (42, 0)])
-    expected = NamedRelationalAlgebraFrozenSet(("x", "y"), [(7, 8), (9, 2),
-                                                            (42, 0)])
-    assert first | second == expected
-    empty = NamedRelationalAlgebraFrozenSet(('x', 'y'), [])
-    dee = NamedRelationalAlgebraFrozenSet.dee()
-    dum = NamedRelationalAlgebraFrozenSet.dum()
-    assert first | empty == first
-    assert empty | first == first
-    assert dee | dee == dee
-    assert dum | dum == dum
-    assert dee | dum == dee
-    assert first | dee == first
-    assert dee | first == first
-    assert first | dum == dum
-    assert dum | first == dum
-    assert first | empty | second == first | second
-
-
-def test_named_ra_intersection(ras_class):
-    NamedRelationalAlgebraFrozenSet = ras_class['named']
-
-    first = NamedRelationalAlgebraFrozenSet(("x", "y"), [(7, 8), (9, 2)])
-    second = NamedRelationalAlgebraFrozenSet(("x", "y"), [(9, 2), (42, 0)])
-    expected = NamedRelationalAlgebraFrozenSet(("x", "y"), [(9, 2)])
-=======
 
 def test_named_ra_union(ra_module):
     first = ra_module.NamedRelationalAlgebraFrozenSet(
@@ -1020,7 +696,6 @@
         ("x", "y"), [(9, 2), (42, 0)]
     )
     expected = ra_module.NamedRelationalAlgebraFrozenSet(("x", "y"), [(9, 2)])
->>>>>>> 31bb8fd8
     assert first & second == expected
     empty = ra_module.NamedRelationalAlgebraFrozenSet(("x", "y"), [])
     assert first & empty == empty
@@ -1045,16 +720,6 @@
     NamedRelationalAlgebraFrozenSet = ras_class['named']
     operators = ras_class['operators']
 
-<<<<<<< HEAD
-    initial_set = NamedRelationalAlgebraFrozenSet(("x", "y", "z"), [(7, 8, 1),
-                                                                    (7, 8, 9)])
-    expected_sum = NamedRelationalAlgebraFrozenSet(("x", "y", "z"),
-                                                   [(7, 8, 10)])
-    expected_str = NamedRelationalAlgebraFrozenSet(("x", "y", "z"),
-                                                   [(7, 8, 2)])
-    expected_lambda = NamedRelationalAlgebraFrozenSet(("x", "y", "z"),
-                                                      [(7, 8, 8)])
-=======
 def test_aggregate(ra_module):
     initial_set = ra_module.NamedRelationalAlgebraFrozenSet(
         ("x", "y", "z"), [(7, 8, 1), (7, 8, 9)]
@@ -1068,7 +733,6 @@
     expected_lambda = ra_module.NamedRelationalAlgebraFrozenSet(
         ("x", "y", "z"), [(7, 8, 8)]
     )
->>>>>>> 31bb8fd8
 
     initial_set2 = ra_module.NamedRelationalAlgebraFrozenSet(
         ("w", "x", "y", "z"), [(1, 7, 8, 1), (2, 7, 8, 9)]
@@ -1097,12 +761,6 @@
         ]
     )
     assert expected_lambda == new_set
-<<<<<<< HEAD
-    new_set = initial_set2.aggregate(["x", "y"], {
-        "z": lambda x: operators.max(x) - 1,
-        "w": "count"
-    })
-=======
     new_set = initial_set.aggregate(
        ["x", "y"],
        [
@@ -1113,42 +771,12 @@
     new_set = initial_set2.aggregate(
         ["x", "y"], {"z": lambda x: max(x) - 1, "w": "count"}
     )
->>>>>>> 31bb8fd8
     assert expected_op2 == new_set
 
     new_set = initial_set2.aggregate(
         ["x", "y"], {'qq': lambda t: sum(t.w + t.z)}
     )
 
-<<<<<<< HEAD
-def test_mutable_built_from_frozen(ras_class):
-    RelationalAlgebraFrozenSet = ras_class['frozen']
-    RelationalAlgebraSet = ras_class['mutable']
-
-    rafs = RelationalAlgebraFrozenSet([0, 1, 2, 3])
-    ras = RelationalAlgebraSet(rafs)
-
-    assert rafs == ras
-    ras.discard(0)
-    assert 0 not in ras
-    assert len(rafs) - 1 == len(ras)
-
-
-def test_extended_projection(ras_class):
-    NamedRelationalAlgebraFrozenSet = ras_class['named']
-    RelationalAlgebraStringExpression = ras_class['expression']
-
-    initial_set = NamedRelationalAlgebraFrozenSet(("x", "y"), [(7, 8), (9, 2)])
-    expected_sum = NamedRelationalAlgebraFrozenSet(("z",), [(15,), (11,)])
-    expected_lambda = NamedRelationalAlgebraFrozenSet(("z",), [(14,), (10,)])
-    expected_lambda2 = NamedRelationalAlgebraFrozenSet(
-        ("z", "x"), [(14, 8), (10, 10)]
-    )
-    expected_new_colum_str = NamedRelationalAlgebraFrozenSet(
-        ("x", "z",), [(7, "a",), (9, "a",)]
-    )
-    expected_new_colum_int = NamedRelationalAlgebraFrozenSet(
-=======
     assert new_set == expected_op3
 
 
@@ -1169,17 +797,12 @@
         ("x", "z",), [(7, "a",), (9, "a",)]
     )
     expected_new_colum_int = ra_module.NamedRelationalAlgebraFrozenSet(
->>>>>>> 31bb8fd8
         ("z",), [(1,), (1,)]
     )
     new_set = initial_set.extended_projection({"z": sum})
     assert expected_sum == new_set
     new_set = initial_set.extended_projection(
-<<<<<<< HEAD
-        {"z": RelationalAlgebraStringExpression("x+y")}
-=======
         {"z": ra_module.RelationalAlgebraStringExpression("x+y")}
->>>>>>> 31bb8fd8
     )
     assert expected_sum == new_set
     new_set = initial_set.extended_projection({"z": lambda r: r.x + r.y - 1})
@@ -1187,43 +810,18 @@
     new_set = initial_set.extended_projection(
         {
             "z": lambda r: (r.x + r.y - 1),
-<<<<<<< HEAD
-            "x": RelationalAlgebraStringExpression("x+1"),
-=======
             "x": ra_module.RelationalAlgebraStringExpression("x+1"),
->>>>>>> 31bb8fd8
         }
     )
     assert expected_lambda2 == new_set
     new_set = initial_set.extended_projection(
-<<<<<<< HEAD
-        {"z": "a", "x": RelationalAlgebraStringExpression("x")}
-=======
         {"z": "a", "x": ra_module.RelationalAlgebraStringExpression("x")}
->>>>>>> 31bb8fd8
     )
     assert expected_new_colum_str == new_set
     new_set = initial_set.extended_projection({"z": 1})
     assert expected_new_colum_int == new_set
 
 
-<<<<<<< HEAD
-def test_rename_columns(ras_class):
-    NamedRelationalAlgebraFrozenSet = ras_class['named']
-    first = NamedRelationalAlgebraFrozenSet(
-        ("x", "y"),
-        [(0, 2), (0, 4)],
-    )
-    assert first.rename_columns({"x": "x"}) == first
-    assert id(first.rename_columns({"x": "x"})) != id(first)
-    second = NamedRelationalAlgebraFrozenSet(
-        ("y", "x"),
-        [(0, 2), (0, 4)],
-    )
-    assert first.rename_columns({"x": "y", "y": "x"}) == second
-    with raises(ValueError, match=r"non-existing columns: {'z'}"):
-        first.rename_columns({"z": "w"})
-=======
 def test_rename_columns(ra_module):
     first = ra_module.NamedRelationalAlgebraFrozenSet(
         ("x", "y"), [(0, 2), (0, 4)],
@@ -1266,5 +864,4 @@
     with pytest.raises(ValueError, match=r".*Duplicated.*: {'x'}"):
         ra_module.NamedRelationalAlgebraFrozenSet(
             ("x", "x"), [(0, 2), (0, 4)],
-        )
->>>>>>> 31bb8fd8
+        )