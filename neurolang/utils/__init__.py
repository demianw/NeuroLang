from .config import config
from .orderedset import OrderedSet

from .relational_algebra_set import (
    NamedRelationalAlgebraFrozenSet,
    RelationalAlgebraFrozenSet,
    RelationalAlgebraSet,
    RelationalAlgebraStringExpression
)
from .various import log_performance

__all__ = [
    'OrderedSet', 'RelationalAlgebraSet',
    'RelationalAlgebraFrozenSet', 'NamedRelationalAlgebraFrozenSet',
<<<<<<< HEAD
    'RelationalAlgebraStringExpression',
    'log_performance'
=======
    'log_performance', 'config'
>>>>>>> 0191959a
]<|MERGE_RESOLUTION|>--- conflicted
+++ resolved
@@ -1,21 +1,19 @@
 from .config import config
 from .orderedset import OrderedSet
-
 from .relational_algebra_set import (
     NamedRelationalAlgebraFrozenSet,
     RelationalAlgebraFrozenSet,
     RelationalAlgebraSet,
-    RelationalAlgebraStringExpression
+    RelationalAlgebraStringExpression,
 )
 from .various import log_performance
 
 __all__ = [
-    'OrderedSet', 'RelationalAlgebraSet',
-    'RelationalAlgebraFrozenSet', 'NamedRelationalAlgebraFrozenSet',
-<<<<<<< HEAD
-    'RelationalAlgebraStringExpression',
-    'log_performance'
-=======
-    'log_performance', 'config'
->>>>>>> 0191959a
+    "OrderedSet",
+    "RelationalAlgebraSet",
+    "RelationalAlgebraFrozenSet",
+    "NamedRelationalAlgebraFrozenSet",
+    "RelationalAlgebraStringExpression",
+    "log_performance",
+    "config",
 ]