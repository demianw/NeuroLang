from __future__ import absolute_import, division, print_function
import typing
import inspect
from collections import namedtuple, Iterable, Mapping
import logging

import tatsu

from .ast import ASTWalker
from .ast_tatsu import TatsuASTConverter
from ..exceptions import NeuroLangException
from ..expressions import (
    Symbol, Constant, Expression, FunctionApplication, Statement, Query,
<<<<<<< HEAD
    Projection, ExistentialPredicate,
    TypedSymbolTable, unify_types, ToBeInferred,
    NeuroLangTypeException, is_subtype,
    get_type_and_value
=======
    Projection, ExistentialPredicate, ExpressionBlock, Lambda,
    unify_types, Unknown,
    NeuroLangTypeException, is_leq_informative,
    infer_type
>>>>>>> e38972e3
)


from ..expression_walker import (
    add_match,
    ExpressionBasicEvaluator,
    PatternMatcher
)


__all__ = [
    'NeuroLangIntermediateRepresentation',
    'NeuroLangException',
    'NeuroLangIntermediateRepresentationCompiler',
    'PatternMatcher',
    'grammar_EBNF', 'parser', 'add_match',
    'Constant', 'Symbol', 'FunctionApplication', 'Lambda',
    'Statement', 'Query', 'ExistentialPredicate'
]


# import numpy as np
# from .due import due, Doi

# __all__ = []


# due.cite(Doi("10.1167/13.9.30"),
#         description="Template project for small scientific Python projects",
#         tags=["reference-implementation"],
#         path='neurolang')


grammar_EBNF = r'''
    @@whitespace :: /[\s\t\n\r\\ ]/

    start =  { @+:simple_statement [';'] ~ } $;
    simple_statement = import_statement
                     | query
                     | assignment
                     | value;

    import_statement = "import" ~ module:dotted_identifier;
    query = identifier:dotted_identifier link:("is" ("a" | "an") | "are")
        category:identifier statement:statement;
    assignment = identifier:dotted_identifier "=" argument:sum;

    statement = argument+:and_test { OR ~ argument:and_test };
    and_test = argument+:not_test { AND ~ argument:not_test };
    not_test = negated_argument
             | argument;
    negated_argument = NOT argument:argument;

    argument = '('~ @:statement ')'
             | WHERE @:comparison
             | @:predicate;

    comparison = operand+:sum operator:comparison_operator ~ operand:sum;
    predicate = identifier:dotted_identifier argument:sum;

    sum = term+:product { op+:('+' | '-') ~ term:product };
    product = factor+:power { op+:('*' | '//' | '/') ~ factor:power};
    power = base:value ['**' exponent:value];

    value = value:function_application
          | value:projection
          | value:dotted_identifier
          | value:literal
          | "(" value:sum ")";

    function_application = identifier:dotted_identifier
        "("~ [argument+:function_argument
        {"," ~ argument:function_argument}] ")";
    function_argument = value | statement;

    projection = identifier:dotted_identifier"["item:integer"]";

    literal = string | number | tuple;

    tuple = '(' element+:sum ({',' element:sum}+ | ',') ')';

    dotted_identifier = root:identifier { '.' ~ children:identifier };
    identifier = /[a-zA-Z_][a-zA-Z0-9_]*/;

    OR = "or";
    AND = "and";
    NOT = "not";
    WHERE = "where";

    preposition = "to" | "in";

    comparison_operator = "<" | ">" | "<=" | ">=" | "!=" | "==";

    number = point_float
           | integer;

    integer = value:/-{0,1}[0-9]+/;
    point_float = value:(/-{0,1}[0-9]*/ '.' /[0-9]+/)
                | value:(/-{0,1}[0-9]+/ '.');

    string = '"'value:/(\\(\w+|\S+)|[^\r\n\f"])*/'"'
           | "'"value:/(\\(\w+|\S+)|[^\r\n\f"])*/"'";
    newline = {['\u000C'] ['\r'] '\n'}+;
    SPACE = /[\s\t\n]+/;
'''


Category = namedtuple('Category', 'type_name type_name_plural type')


class NeuroLangIntermediateRepresentation(ASTWalker):
    def __init__(self, type_name_map=None):
        if isinstance(type_name_map, Mapping):
            self.type_name_map = type_name_map
        elif isinstance(type_name_map, Iterable):
            self.type_name_map = dict()
            for c in type_name_map:
                self.type_name_map[c.type_name] = c.type
                self.type_name_map[c.type_name_plural] = \
                    typing.AbstractSet[c.type]
        elif type_name_map is not None:
            raise ValueError(
                'type_name_map should be a map or iterable'
            )

    def query(self, ast):
        identifier = ast['identifier']
        category = ast['category']
        link = ast['link']

        if category in self.type_name_map:
            category = self.type_name_map[category]

            if (
                hasattr(category, '__origin__') and
                category.__origin__ is typing.AbstractSet
            ):
                if 'are' not in link:
                    raise NeuroLangException(
                        'Plural type queries need to be linked with "are"'
                    )
            else:
                if 'is' not in link:
                    raise NeuroLangException(
                        'Singular type queries need to be linked with "are"'
                    )
        identifier = identifier.cast(category)
        value = ast['statement'].cast(category)

        logging.debug('Evaluating query {} {} {}'.format(
            identifier, link, value
        ))

        result = Query[category](
            identifier, value
        )
        return result

    def assignment(self, ast):
        identifier = ast['identifier']
        type_ = infer_type(ast['argument'])
        identifier = Symbol[type_](identifier.name)
        result = Statement[type_](
            identifier, ast['argument']
        )
        return result

    def tuple(self, ast):
        types_ = []
        values = []
        for element in ast['element']:
            type_ = infer_type(
                element
            )
            types_.append(type_)
            values.append(element)

        return Constant[typing.Tuple[tuple(types_)]](
            tuple(values)
        )

    def predicate(self, ast):
        return FunctionApplication(ast['identifier'], args=(ast['argument'],))

    def value(self, ast):
        return ast['value']

    def statement(self, ast):
        arguments = ast['argument']
        result = arguments[0]
        for argument in arguments[1:]:
            result = result | argument
        return result

    def and_test(self, ast):
        arguments = ast['argument']
        result = arguments[0]
        for argument in arguments[1:]:
            result = result & argument
        return result

    def negated_argument(self, ast):
        argument = ast['argument']
        return ~argument

    def sum(self, ast):
        arguments = ast['term']
        result_type = infer_type(arguments[0])
        result = arguments[0]
        if 'op' in ast:
            for op, argument in zip(ast['op'], arguments[1:]):
                argument_type = infer_type(argument)
                result_type = unify_types(result_type, argument_type)
                if op == '+':
                    result = result + argument
                else:
                    result = result - argument
                result.type = result_type
        return result

    def product(self, ast):
        arguments = ast['factor']
        result_type = infer_type(arguments[0])
        result = arguments[0]
        if 'op' in ast:
            for op, argument in zip(ast['op'], arguments[1:]):
                argument_type = infer_type(argument)
                result_type = unify_types(result_type, argument_type)
                if op == '*':
                    result = result * argument
                elif op == '/':
                    result = result / argument
                elif op == '//':
                    result = result // argument
                    result_type = int
                result.type = result_type
        return result

    def power(self, ast):
        result = ast['base']

        if 'exponent' in ast:
            exponent = ast['exponent']
            result_type = infer_type(result)
            exponent_type = infer_type(exponent)
            result = (
                result ** exponent
            )
            result.type = unify_types(result_type, exponent_type)
        return result

    def comparison(self, ast):
        if len(ast['operand']) == 1:
            return ast['operand']
        else:
            return FunctionApplication(
                Symbol(ast['operator']), tuple(ast['operand'],)
            )

    def dotted_identifier(self, ast):
        identifier = ast['root']
        if 'children' in ast and ast['children'] is not None:
            identifier += '.' + '.'.join(ast['children'])
        return Symbol(identifier)

    def function_application(self, ast):
        function = ast['identifier']

        arguments = []
        argument_types = []
        for a in ast['argument']:
            argument_type = infer_type(a)
            value = a
            if isinstance(value, Statement):
                value = value.lhs
            elif isinstance(value, Query):
                value = value.head

            arguments.append(a)
            argument_types.append(argument_type)

        function = FunctionApplication[
            typing.Any
        ](
            function,
            args=tuple(arguments)
        )

        return function

    def projection(self, ast):
        symbol = ast['identifier']
        item = ast['item']
        if symbol.type is Unknown:
            return Projection(symbol, item)
        elif is_leq_informative(symbol.type, typing.Tuple):
            item_type = infer_type(item)
            if not is_leq_informative(item_type, typing.SupportsInt):
                raise NeuroLangTypeException(
                    "Tuple projection argument should be an int"
                )
            item = Constant[int](int(item))
            if len(symbol.type.__args__) > item:
                return Projection[symbol.type.__args__[item]](
                    symbol, item
                )
            else:
                raise NeuroLangTypeException(
                    "Tuple doesn't have %d items" % item
                )
        elif is_leq_informative(symbol.type, typing.Mapping):
            key_type = symbol.type.__args__[0]
            if not is_leq_informative(item_type, key_type):
                raise NeuroLangTypeException(
                    "key type does not agree with Mapping key %s" % key_type
                )

            return Expression[symbol.type.__args__[1]](
                symbol.name[item]
            )
        else:
            raise NeuroLangTypeException(
                "%s is not a tuple" % ast['identifier']
            )

    def string(self, ast):
        return Constant[str](str(ast['value']))

    def point_float(self, ast):
        return Constant[float](float(''.join(ast['value'])))

    def integer(self, ast):
        return Constant[int](int(ast['value']))


class NeuroLangIntermediateRepresentationCompiler(ExpressionBasicEvaluator):
    def __init__(
        self, functions=None, type_name_map=None,
        types=None, symbols=None
    ):
        super().__init__()

        if functions is None:
            functions = []
        if type_name_map is None:
            self.type_name_map = dict()
        else:
            self.type_name_map = type_name_map

        self.type_name_map.update({'int': int, 'str': str, 'float': float})

        for mixin_class in self.__class__.mro():
            if (
                hasattr(mixin_class, 'type') and
                hasattr(mixin_class, 'type_name')
            ):
                self.type_name_map[mixin_class.type_name] = mixin_class.type

                if hasattr(mixin_class, 'type_name_plural'):
                    type_name_plural = mixin_class.type_name_plural
                else:
                    type_name_plural = mixin_class.type_name + 's'

                self.type_name_map[type_name_plural] = \
                    typing.AbstractSet[mixin_class.type]

        for type_name, type_ in self.type_name_map.items():
            for name, member in inspect.getmembers(type_):
                if not inspect.isfunction(member) or name.startswith('_'):
                    continue
                signature = inspect.signature(member)
                parameters_items = iter(signature.parameters.items())

                next(parameters_items)
                if (
                    signature.return_annotation == inspect._empty or
                    any(
                        v == inspect._empty for k, v in parameters_items
                    )
                ):
                    continue

                argument_types = iter(signature.parameters.values())
                next(argument_types)

                member.__annotations__['self'] = type_
                for k, v in typing.get_type_hints(member).items():
                    member.__annotations__[k] = v
                functions = functions + [
                    (member, type_name + '_' + name)
                ]

        if symbols is not None:
            for k, v in symbols.items():
                if not isinstance(v, Constant):
                    t = infer_type(v)
                    v = Constant[t](v)
                self.symbol_table[Symbol[v.type](k)] = v

        if functions is not None:
            for f in functions:
                if isinstance(f, tuple):
                    func = f[0]
                    name = f[1]
                else:
                    func = f
                    name = f.__name__

                signature = inspect.signature(func)
                parameters_items = iter(signature.parameters.items())

                argument_types = iter(signature.parameters.values())
                next(argument_types)

                for k, v in typing.get_type_hints(func).items():
                    func.__annotations__[k] = v

                t = infer_type(func)
                self.symbol_table[Symbol[t](name)] = Constant[t](
                    func
                )

        self.nli = NeuroLangIntermediateRepresentation(
            type_name_map=self.type_name_map
        )

    def get_intermediate_representation(self, ast, **kwargs):
        if isinstance(ast, str):
            ast = parser(ast, **kwargs)
        return self.nli.evaluate(ast)

    def compile(self, ast, **kwargs):
        return self.walk(self.get_intermediate_representation(ast, **kwargs))


def parser(code, **kwargs):
    kwargs['semantics'] = kwargs.get('semantics', TatsuASTConverter())
    kwargs['parseinfo'] = True
    kwargs['trace'] = kwargs.get('trace', False)
    kwargs['colorize'] = True

    parser_tatsu = tatsu.compile(grammar_EBNF)
    ast = parser_tatsu.parse(code, **kwargs)

    return ast<|MERGE_RESOLUTION|>--- conflicted
+++ resolved
@@ -11,17 +11,10 @@
 from ..exceptions import NeuroLangException
 from ..expressions import (
     Symbol, Constant, Expression, FunctionApplication, Statement, Query,
-<<<<<<< HEAD
-    Projection, ExistentialPredicate,
-    TypedSymbolTable, unify_types, ToBeInferred,
-    NeuroLangTypeException, is_subtype,
-    get_type_and_value
-=======
     Projection, ExistentialPredicate, ExpressionBlock, Lambda,
     unify_types, Unknown,
     NeuroLangTypeException, is_leq_informative,
     infer_type
->>>>>>> e38972e3
 )
 
 
