--- conflicted
+++ resolved
@@ -1,19 +1,14 @@
 class NeuroLangException(Exception):
     """Base class for NeuroLang Exceptions"""
-<<<<<<< HEAD
-=======
 
     pass
 
 
 class UnexpectedExpressionError(NeuroLangException):
->>>>>>> 31bb8fd8
     pass
 
 
 class NeuroLangNotImplementedError(NeuroLangException):
-<<<<<<< HEAD
-=======
     pass
 
 
@@ -26,5 +21,8 @@
 
 
 class ForbiddenExistentialError(ForbiddenExpressionError):
->>>>>>> 31bb8fd8
+    pass
+
+
+class NeuroLangNotImplementedError(NeuroLangException):
     pass