import operator as op
from typing import Callable

from .. import expressions
from .. import solver_datalog_naive as sdb
from .. import expression_walker as ew
from ..datalog_chase import DatalogChase, ChaseNode

C_ = expressions.Constant
S_ = expressions.Symbol
Imp_ = sdb.Implication
Fact_ = sdb.Fact
Eb_ = expressions.ExpressionBlock


class Datalog(sdb.DatalogBasic, ew.ExpressionBasicEvaluator):
    def function_gt(self, x: int, y: int) -> bool:
        return x > y


def test_builtin_equality_only():
    Q = S_('Q')
    x = S_('x')
    eq = C_[Callable[[expressions.Unknown, expressions.Unknown], bool]](op.eq)

    datalog_program = Eb_((
        Imp_(Q(x), eq(x, C_(5) + C_(7))),
    ))

    dl = Datalog()
    dl.walk(datalog_program)

    instance_0 = dl.extensional_database()

    rule = datalog_program.expressions[0]
    dc = DatalogChase(dl)
    instance_update = dc.chase_step(instance_0, rule)
    res = {
        Q: C_({C_((12,))}),
    }
    assert instance_update == res


def test_python_builtin_equaltiy_chase_step():
    Q = S_('Q')
    S = S_('S')
    eq = C_[Callable[[expressions.Unknown, expressions.Unknown], bool]](op.eq)
    x = S_('x')
    y = S_('y')
    z = S_('z')

    datalog_program = Eb_((
        Fact_(Q(C_(1), C_(2))),
        Fact_(Q(C_(2), C_(3))),
        Imp_(S(y),
             Q(x, z) & eq(z + C_(1), y)),
        Imp_(S(y),
             Q(x, z) & eq(y, z + C_(1))),
    ))

    dl = Datalog()
    dl.walk(datalog_program)

    instance_0 = dl.extensional_database()

    rule = datalog_program.expressions[-2]
    dc = DatalogChase(dl)
    instance_update = dc.chase_step(instance_0, rule)
    res = {
        S: C_({C_((3, )), C_((4, ))}),
    }
    assert instance_update == res

    rule = datalog_program.expressions[-1]
    instance_update = dc.chase_step(instance_0, rule)
    assert instance_update == res


def test_python_builtin_chase_step():
    Q = S_('Q')
    T = S_('T')
    S = S_('S')
    gt = C_[Callable[[expressions.Unknown, expressions.Unknown], bool]](op.gt)
    x = S_('x')
    y = S_('y')
    z = S_('z')

    datalog_program = Eb_((
        Fact_(Q(C_(1), C_(2))), Fact_(Q(C_(2), C_(3))), Fact_(Q(C_(8), C_(6))),
        Imp_(T(x, y),
             Q(x, z) & Q(z, y)), Imp_(S(x, y),
                                      Q(x, y) & gt(x, y))
    ))

    dl = Datalog()
    dl.walk(datalog_program)

    instance_0 = dl.extensional_database()

    rule = datalog_program.expressions[-1]
    dc = DatalogChase(dl)
    instance_update = dc.chase_step(instance_0, rule)
    assert instance_update == {
        S: C_({C_((C_(8), C_(6)))}),
    }

    rule = datalog_program.expressions[-2]
    instance_update = dc.chase_step(instance_0, rule)
    assert instance_update == {
        T: C_({C_((C_(1), C_(3)))}),
    }

    instance_1 = dc.merge_instances(instance_0, instance_update)
    instance_update = dc.chase_step(instance_1, rule)
    assert len(instance_update) == 0


def test_python_nested_builtin_chase_step():
    Q = S_('Q')
    S = S_('S')
    gt = C_[Callable[[expressions.Unknown, expressions.Unknown], bool]](op.gt)
    x = S_('x')
    y = S_('y')

    datalog_program = Eb_((
        Fact_(Q(C_(8), C_(15))),
        Fact_(Q(C_(8), C_(9))),
        Imp_(S(x, y),
             Q(x, y) & gt(x, y - C_(2))),
    ))

    dl = Datalog()
    dl.walk(datalog_program)

    instance_0 = dl.extensional_database()

    rule = datalog_program.expressions[-1]
    dc = DatalogChase(dl)
    instance_update = dc.chase_step(instance_0, rule)
    assert instance_update == {
        S: C_({C_((C_(8), C_(9)))}),
    }


def test_non_recursive_predicate_chase_step():
    Q = S_('Q')
    T = S_('T')
    S = S_('S')
    gt = S_('gt')
    x = S_('x')
    y = S_('y')
    z = S_('z')

    datalog_program = Eb_((
        Fact_(Q(C_(1), C_(2))), Fact_(Q(C_(2), C_(3))), Fact_(Q(C_(8), C_(6))),
        Imp_(T(x, y),
             Q(x, z) & Q(z, y)), Imp_(S(x, y),
                                      Q(x, y) & gt(x, y))
    ))

    dl = Datalog()
    dl.walk(datalog_program)

    instance_0 = dl.extensional_database()

    rule = datalog_program.expressions[-1]
    dc = DatalogChase(dl)
    instance_update = dc.chase_step(instance_0, rule)
    assert instance_update == {
        S: C_({C_((C_(8), C_(6)))}),
    }

    rule = datalog_program.expressions[-2]
    instance_update = dc.chase_step(instance_0, rule)
    assert instance_update == {
        T: C_({C_((C_(1), C_(3)))}),
    }

    instance_1 = dc.merge_instances(instance_0, instance_update)
    instance_update = dc.chase_step(instance_1, rule)
    assert len(instance_update) == 0


def test_python_multiple_builtins():
    Q = S_('Q')
    S = S_('S')
    eq = C_[Callable[[expressions.Unknown, expressions.Unknown], bool]](op.eq)
    w = S_('w')
    x = S_('x')
    y = S_('y')
    z = S_('z')

    datalog_program = Eb_((
        Fact_(Q(C_(1), C_(2))),
        Fact_(Q(C_(2), C_(3))),
        Imp_(S(w),
             Q(x, z) & eq(z + C_(1), y) & eq(y, w)),
    ))

    dl = Datalog()
    dl.walk(datalog_program)

    instance_0 = dl.extensional_database()

    rule = datalog_program.expressions[-1]
    dc = DatalogChase(dl)
    instance_update = dc.chase_step(instance_0, rule)
    res = {
        S: C_({C_((3, )), C_((4, ))}),
    }
    assert instance_update == res

    datalog_program = Eb_((
        Fact_(Q(C_(1), C_(2))),
        Fact_(Q(C_(2), C_(3))),
        Imp_(S(w),
             Q(x, z) & eq(y, w) & eq(z + C_(1), y)),
    ))

    dl = Datalog()
    dl.walk(datalog_program)

    instance_0 = dl.extensional_database()

    rule = datalog_program.expressions[-1]
    dc = DatalogChase(dl)
    instance_update = dc.chase_step(instance_0, rule)
    res = {
        S: C_({C_((3, )), C_((4, ))}),
    }
    assert instance_update == res


def test_non_recursive_predicate_chase_tree():
    Q = S_('Q')
    T = S_('T')
    x = S_('x')
    y = S_('y')
    z = S_('z')

    datalog_program = Eb_((
        Fact_(Q(C_(1),
                C_(2))), Fact_(Q(C_(2),
                                 C_(3))), Imp_(T(x, y),
                                               Q(x, z) & Q(z, y))
    ))

    dl = Datalog()
    dl.walk(datalog_program)

    dc = DatalogChase(dl)
    res = dc.build_chase_tree()

    instance_update = {T: C_({C_((C_(1), C_(3)))})}

    instance_1 = instance_update.copy()
    instance_1.update(dl.extensional_database())

    assert res.instance == dl.extensional_database()
    assert res.children == {
        datalog_program.expressions[-1]: ChaseNode(instance_1, dict())
    }


def test_recursive_predicate_chase_tree():
    Q = S_('Q')
    T = S_('T')
    x = S_('x')
    y = S_('y')
    z = S_('z')

    datalog_program = Eb_((
        Fact_(Q(C_(1), C_(2))),
        Fact_(Q(C_(2), C_(3))),
        Imp_(T(x, y), Q(x, y)),
        Imp_(T(x, y),
             Q(x, z) & T(z, y))
    ))

    dl = Datalog()
    dl.walk(datalog_program)

    dc = DatalogChase(dl)
    res = dc.build_chase_tree()

    instance_update = {T: dl.extensional_database()[Q]}

    instance_1 = instance_update.copy()
    instance_1.update(dl.extensional_database())

    assert res.instance == dl.extensional_database()
    assert len(res.children) == 1
    first_child = res.children[datalog_program.expressions[-2]]
    assert first_child.instance == instance_1
    assert len(first_child.children) == 1
    second_child = first_child.children[datalog_program.expressions[-1]]

    instance_2 = {
        Q: C_({
            C_((C_(1), C_(2))),
            C_((C_(2), C_(3))),
        }),
        T: C_({C_((C_(1), C_(2))),
               C_((C_(2), C_(3))),
               C_((C_(1), C_(3)))})
    }

    assert len(second_child.children) == 0
    assert second_child.instance == instance_2


def test_nonrecursive_predicate_chase_solution(N=10):
    Q = S_('Q')
    T = S_('T')
    x = S_('x')
    y = S_('y')
    z = S_('z')

    datalog_program = Eb_(
        tuple(Fact_(Q(C_(i), C_(i + 1)))
              for i in range(N)) + (Imp_(T(x, y),
                                         Q(x, z) & Q(z, y)), )
    )

    dl = Datalog()
    dl.walk(datalog_program)

    dc = DatalogChase(dl)
    solution_instance = dc.build_chase_solution()

    final_instance = {
        Q: C_({C_((C_(i), C_(i + 1)))
               for i in range(N)}),
        T: C_({C_((C_(i), C_(i + 2)))
               for i in range(N - 1)})
    }

    assert solution_instance == final_instance


def test_nonrecursive_predicate_chase_solution_constant(N=10):
        Q = S_('Q')
        T = S_('T')
        y = S_('y')
        z = S_('z')

        datalog_program = Eb_(
            tuple(
                Fact_(Q(C_(i), C_(i + 1)))
                for i in range(N)
            ) +
            (Imp_(T(y), Q(C_(1), z) & Q(z, y)),)
        )

        dl = Datalog()
        dl.walk(datalog_program)

<<<<<<< HEAD
        solution_instance = dc.build_chase_solution(dl)
=======
        dc = DatalogChase(dl)
        solution_instance = dc.build_chase_solution()
>>>>>>> a40353a4

        final_instance = {
            Q: C_({
                C_((C_(i), C_(i + 1)))
                for i in range(N)
            }),
            T: C_({
                C_((C_(i + 2),))
                for i in (1,)
            })
        }

        assert solution_instance == final_instance


def test_recursive_predicate_chase_solution():
    Q = S_('Q')
    T = S_('T')
    x = S_('x')
    y = S_('y')
    z = S_('z')

    datalog_program = Eb_((
        Fact_(Q(C_(1), C_(2))),
        Fact_(Q(C_(2), C_(3))),
        Imp_(T(x, y), Q(x, y)),
<<<<<<< HEAD
        Imp_(T(x, y), Q(x, z) & T(z, y)),
=======
        Imp_(T(x, y),
             Q(x, z) & T(z, y))
>>>>>>> a40353a4
    ))

    dl = Datalog()
    dl.walk(datalog_program)

    dc = DatalogChase(dl)
    solution_instance = dc.build_chase_solution()

    final_instance = {
        Q: C_({
            C_((C_(1), C_(2))),
            C_((C_(2), C_(3))),
        }),
        T: C_({C_((C_(1), C_(2))),
               C_((C_(2), C_(3))),
               C_((C_(1), C_(3)))})
    }

    assert solution_instance == final_instance<|MERGE_RESOLUTION|>--- conflicted
+++ resolved
@@ -355,12 +355,8 @@
         dl = Datalog()
         dl.walk(datalog_program)
 
-<<<<<<< HEAD
-        solution_instance = dc.build_chase_solution(dl)
-=======
         dc = DatalogChase(dl)
         solution_instance = dc.build_chase_solution()
->>>>>>> a40353a4
 
         final_instance = {
             Q: C_({
@@ -387,12 +383,8 @@
         Fact_(Q(C_(1), C_(2))),
         Fact_(Q(C_(2), C_(3))),
         Imp_(T(x, y), Q(x, y)),
-<<<<<<< HEAD
-        Imp_(T(x, y), Q(x, z) & T(z, y)),
-=======
         Imp_(T(x, y),
              Q(x, z) & T(z, y))
->>>>>>> a40353a4
     ))
 
     dl = Datalog()
