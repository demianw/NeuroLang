--- conflicted
+++ resolved
@@ -164,9 +164,6 @@
     walker = expression_walker.ChainedWalker(WalkerA, WalkerB)
     exp = S_("A")
     res = walker.walk(exp)
-<<<<<<< HEAD
-    assert res == S_("C")
-=======
     assert res == S_("C")
 
 
@@ -195,5 +192,4 @@
     func = sub(add(S_('x'), one()), C_(2))
     l3, args = fa2pl.walk(func)
     assert l3(x=3) == 2
-    assert args == {'x'}
->>>>>>> 31bb8fd8
+    assert args == {'x'}