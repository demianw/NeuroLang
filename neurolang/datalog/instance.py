from collections.abc import Iterable, Mapping, MutableMapping, MutableSet, Set
from typing import AbstractSet, Tuple

from ..expression_walker import ReplaceExpressionsByValues
from ..expressions import Constant, FunctionApplication
from ..type_system import Unknown, get_args
from .wrapped_collections import (WrappedRelationalAlgebraFrozenSet,
                                  WrappedRelationalAlgebraSet)


class FrozenInstance:
    _set_type = WrappedRelationalAlgebraFrozenSet
    _rebv = ReplaceExpressionsByValues({})

    def __init__(self, elements=None):
        self.cached_hash = None
        if elements is None:
            elements = dict()
        elif isinstance(elements, FrozenInstance):
            self.cached_hash = elements.cached_hash
            elements = elements.elements.copy()
        elif isinstance(elements, Mapping):
            elements = self._elements_from_mapping(elements)
        elif isinstance(elements, Iterable):
            elements = self._elements_from_iterable(elements)
        self.elements = elements

    def _elements_from_mapping(self, elements):
        in_elements = elements
        elements = dict()
        for k, v in in_elements.items():
            v = self._get_set(v)
            if len(v) > 0:
                elements[k] = v
        return elements

    def _get_set(self, v):
        v_type = Unknown
        if not isinstance(v, self._set_type):
            v, v_type = self._get_set_and_type(v)
            if len(v) > 0:
                v = self._set_type(
                    v, row_type=v_type, verify_row_type=False
                )
        return v

    def _get_set_and_type(self, v):
        row_type = Unknown
        if isinstance(v, Constant[AbstractSet[Tuple]]):
            row_type = get_args(v.type)[0]
            if isinstance(v.value, self._set_type):
                v = v.value
            else:
                v = self._rebv.walk(v)
        return v, row_type

    def _is_expression_iterable(self, v):
        is_expression = False
        for element in v:
            if isinstance(element, Constant):
                is_expression = True
            elif (
                isinstance(element, tuple) and
                isinstance(element[0], Constant)
            ):
                is_expression = True
            break
        return is_expression

    def _elements_from_iterable(self, iterable):
        result = dict()
        for predicate in iterable:
            symbol = predicate.functor
            if symbol not in result:
                result[symbol] = []
            result[symbol].append(self._rebv.walk(predicate.args))

        for symbol in result:
            result[symbol] = self._set_type(result[symbol])
        return result

    def __hash__(self):
        if self.cached_hash is None:
            self.cached_hash = hash(tuple(zip(self.elements.items())))
        return self.cached_hash

    def __or__(self, other):
        if not isinstance(other, Instance):
            return super().__or__(other)
        new_elements = dict()
        for predicate in (self.elements.keys() | other.elements.keys()):
            new_elements[predicate] = self._set_type(
                self.elements.get(predicate, self._set_type()) |
                other.elements.get(predicate, self._set_type())
            )
        res = type(self)(new_elements)
        return res

    def __sub__(self, other):
        if not isinstance(other, Instance):
            return super().__sub__(other)
        new_elements = dict()
        for predicate, tuple_set in self.elements.items():
            new_set = tuple_set - other.elements.get(predicate, set())
            if len(new_set) > 0:
                new_elements[predicate] = new_set
        res = type(self)(new_elements)
        return res

    def __and__(self, other):
        if not isinstance(other, Instance):
            return super().__and__(other)

        new_elements = dict()
        for predicate in (self.elements.keys() & other.elements.keys()):
            new_set = self.elements[predicate] & other.elements[predicate]
            if len(new_set) > 0:
                new_elements[predicate] = new_set
        res = type(self)(new_elements)
        return res

    def copy(self):
        new_copy = type(self)()
        new_copy.elements = self.elements.copy()
        new_copy.hash = self.cached_hash
        return new_copy

    def _create_view(self, class_):
        out = class_()
        out.elements = self.elements
        return out

    def __eq__(self, other):
        if isinstance(other, Instance):
            return self.elements == other.elements
        else:
            return super().__eq__(other)


class FrozenMapInstance(FrozenInstance, Mapping):
    def _set_to_constant(self, set_, type_=Unknown):
        if type_ is Unknown:
            type_ = set_.row_type
        return Constant[AbstractSet[type_]](
            set_,
            verify_type=False
        )

    def __getitem__(self, predicate_symbol):
        set_ = self.elements[predicate_symbol]
        type_ = set_.row_type
        return self._set_to_constant(set_, type_=type_)

    def __iter__(self):
        return iter(self.elements)

    def __len__(self):
        return len(self.elements)

    def items(self):
        for k, v in self.elements.items():
            row_type = v.row_type
            yield k, self._set_to_constant(
                v, type_=row_type
            )

    def values(self):
        for k, v in self.elements.items():
            row_type = v.row_type
            yield self._set_to_constant(v, type_=row_type)

    def as_set(self):
        return self._create_view(FrozenSetInstance)

    def as_map(self):
        return self

    def __hash__(self):
        return super().__hash__()

    def __repr__(self):
        return '{' + ', '.join(f'{k}: {v}' for k, v in self.items()) + '}'


class FrozenSetInstance(FrozenInstance, Set):
    def __contains__(self, predicate):
        functor = predicate.functor
        tuple_values = predicate.args
        return (
            functor in self.elements and
            tuple_values in self.elements[functor]
        )

    def __len__(self):
        return sum(len(v) for v in self.elements.values())

    def __iter__(self):
        for predicate, tuples in self.elements.items():
            for t in tuples:
                arg = t.value
                yield FunctionApplication(
                    predicate, arg
                )

    def as_set(self):
        return self

    def as_map(self):
        return self._create_view(FrozenMapInstance)

    def __hash__(self):
        return super().__hash__()


class Instance(FrozenInstance):
    _set_type = WrappedRelationalAlgebraSet

    def __init__(self, elements=None):
        super().__init__(elements=elements)

    def __hash__(self):
        raise TypeError('Instance objects are mutable and cannot be hashed')

    def __ior__(self, other):
        if not isinstance(other, Instance):
            return super().__ior__(other)

        for predicate in (self.elements.keys() & other.elements.keys()):
            self.elements[predicate] |= other.elements[predicate]
        for predicate in (other.elements.keys() - self.elements.keys()):
            self.elements[predicate] = other.elements[predicate]
        return self

    def _remove_predicate_symbol(self, predicate_symbol):
        del self.elements[predicate_symbol]

    def __isub__(self, other):
        if not isinstance(other, Instance):
            return super().__isub__(other)
        for predicate in (self.elements.keys() & other.elements.keys()):
            self.elements[predicate] -= other.elements[predicate]
            if len(self.elements[predicate]) == 0:
                self._remove_predicate_symbol(predicate)
        return self

    def __iand__(self, other):
        if isinstance(other, Instance):
            return super().__iand__(other)
        subs = self.elements.keys() - other.elements.keys()
        for predicate in subs:
            self._remove_predicate_symbol(predicate)
        for predicate in self.elements:
            self.elements[predicate] &= other.elements[predicate]
            if len(self.elements[predicate]) == 0:
                self._remove_predicate_symbol(predicate)
        return self

    def copy(self):
        new_copy = type(self)()
        new_copy.elements = self.elements.copy()
        return new_copy


class MapInstance(Instance, FrozenMapInstance, MutableMapping):
    def __setitem__(self, predicate_symbol, value):
<<<<<<< HEAD
        if isinstance(value.value, WrappedRelationalAlgebraSet):
            value_value = value.value.unwrap()
        else:
            value_value = self._rebv.walk(value.value)
        self.elements[predicate_symbol] = self._set_type(value_value)
        self.set_types[predicate_symbol] = value.type.__args__[0]
=======
        set_ = self._set_type(value.value)
        self.elements[predicate_symbol] = set_
>>>>>>> 7e0777ff

    def __delitem__(self, predicate_symbol):
        self._remove_predicate_symbol(predicate_symbol)

    def as_set(self):
        return self._create_view(SetInstance)

    def as_map(self):
        return self


class SetInstance(Instance, FrozenSetInstance, MutableSet):
    def add(self, value):
        functor = value.functor
        args = value.args
        if functor not in self.elements:
            self.elements[functor] = self._set_type()
        self.elements[value.functor].add(args)

    def discard(self, value):
        functor = value.functor
        value = value.args
        self.elements[functor].discard(value)
        if len(self.elements[functor]) == 0:
            self._remove_predicate_symbol(functor)

    def as_set(self):
        return self

    def as_map(self):
        return self._create_view(MapInstance)<|MERGE_RESOLUTION|>--- conflicted
+++ resolved
@@ -178,9 +178,6 @@
     def __hash__(self):
         return super().__hash__()
 
-    def __repr__(self):
-        return '{' + ', '.join(f'{k}: {v}' for k, v in self.items()) + '}'
-
 
 class FrozenSetInstance(FrozenInstance, Set):
     def __contains__(self, predicate):
@@ -263,17 +260,8 @@
 
 class MapInstance(Instance, FrozenMapInstance, MutableMapping):
     def __setitem__(self, predicate_symbol, value):
-<<<<<<< HEAD
-        if isinstance(value.value, WrappedRelationalAlgebraSet):
-            value_value = value.value.unwrap()
-        else:
-            value_value = self._rebv.walk(value.value)
-        self.elements[predicate_symbol] = self._set_type(value_value)
-        self.set_types[predicate_symbol] = value.type.__args__[0]
-=======
         set_ = self._set_type(value.value)
         self.elements[predicate_symbol] = set_
->>>>>>> 7e0777ff
 
     def __delitem__(self, predicate_symbol):
         self._remove_predicate_symbol(predicate_symbol)
