--- conflicted
+++ resolved
@@ -47,11 +47,7 @@
 
     def _set_not_empty(self, v):
         return (
-<<<<<<< HEAD
-            (isinstance(v, RelationalAlgebraFrozenSet) and not v.is_null())
-=======
             (isinstance(v, RelationalAlgebraFrozenSet) and not v.is_empty())
->>>>>>> 31bb8fd8
             or len(v) > 0
         )
 
@@ -113,11 +109,7 @@
         new_elements = dict()
         for predicate, tuple_set in self.elements.items():
             new_set = tuple_set - other.elements.get(predicate, set())
-<<<<<<< HEAD
-            if not new_set.is_null():
-=======
             if not new_set.is_empty():
->>>>>>> 31bb8fd8
                 new_elements[predicate] = new_set
         res = type(self)(new_elements)
         return res
@@ -129,11 +121,7 @@
         new_elements = dict()
         for predicate in (self.elements.keys() & other.elements.keys()):
             new_set = self.elements[predicate] & other.elements[predicate]
-<<<<<<< HEAD
-            if not new_set.is_null():
-=======
             if not new_set.is_empty():
->>>>>>> 31bb8fd8
                 new_elements[predicate] = new_set
         res = type(self)(new_elements)
         return res
@@ -255,11 +243,7 @@
             return super().__isub__(other)
         for predicate in (self.elements.keys() & other.elements.keys()):
             self.elements[predicate] -= other.elements[predicate]
-<<<<<<< HEAD
-            if self.elements[predicate].is_null():
-=======
             if self.elements[predicate].is_empty():
->>>>>>> 31bb8fd8
                 self._remove_predicate_symbol(predicate)
         return self
 
@@ -271,11 +255,7 @@
             self._remove_predicate_symbol(predicate)
         for predicate in self.elements:
             self.elements[predicate] &= other.elements[predicate]
-<<<<<<< HEAD
-            if self.elements[predicate].is_null():
-=======
             if self.elements[predicate].is_empty():
->>>>>>> 31bb8fd8
                 self._remove_predicate_symbol(predicate)
         return self
 
@@ -312,11 +292,7 @@
         functor = value.functor
         value = value.args
         self.elements[functor].discard(value)
-<<<<<<< HEAD
-        if self.elements[functor].is_null():
-=======
         if self.elements[functor].is_empty():
->>>>>>> 31bb8fd8
             self._remove_predicate_symbol(functor)
 
     def as_set(self):
