--- conflicted
+++ resolved
@@ -1,23 +1,13 @@
 import collections
-<<<<<<< HEAD
-import typing
-=======
 from typing import AbstractSet, Iterable
->>>>>>> 31bb8fd8
 
 import numpy
 
 from ..datalog import WrappedRelationalAlgebraSet
-<<<<<<< HEAD
-from ..exceptions import NeuroLangException
-from ..expressions import Constant, Expression, FunctionApplication
-from ..logic import Implication, Union
-=======
 from ..exceptions import UnexpectedExpressionError
 from ..expressions import Constant, Expression, FunctionApplication
 from ..logic import Implication, Union
 from .exceptions import DistributionDoesNotSumToOneError
->>>>>>> 31bb8fd8
 from .expressions import ProbabilisticPredicate
 
 
@@ -106,19 +96,11 @@
     """
     if isinstance(to_add, Union):
         return Union(union.formulas + to_add.formulas)
-<<<<<<< HEAD
-    if isinstance(to_add, typing.Iterable):
-        if not all(isinstance(item, Expression) for item in to_add):
-            raise NeuroLangException("Expected Expression")
-        return Union(union.formulas + tuple(to_add))
-    raise NeuroLangException("Expected Union or Expression iterable")
-=======
     if isinstance(to_add, Iterable):
         if not all(isinstance(item, Expression) for item in to_add):
             raise UnexpectedExpressionError("Expected Expression")
         return Union(union.formulas + tuple(to_add))
     raise UnexpectedExpressionError("Expected Union or Expression iterable")
->>>>>>> 31bb8fd8
 
 
 def union_contains_probabilistic_facts(union):
