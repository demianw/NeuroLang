"""
Implentation of probabilistic query resolution for
hierarchical queries [^1]. Using this we apply the small dichotomy
theorem [^1, ^2]:
Let Q be a conjunctive query without self-joins or a non-repeating relational
algebra expression. Then:
* If Q is hierarchical, then P(Q) is in polynomial time, and can be computed
using only the lifted inference rules for join, negation, union, and
existential quantifier.

* If Q is not hierarchical, then P(Q) is #P-hard in the size of the database.

[^1]: Robert Fink and Dan Olteanu. A dichotomy for non-repeating queries with
negation in probabilistic databases. In Proceedings of the 33rd ACM
SIGMOD-SIGACT-SIGART Symposium on Principles of Database Systems, PODS ’14,
pages 144–155, New York, NY, USA, 2014. ACM.

[^2]: Nilesh N. Dalvi and Dan Suciu. Efficient query evaluation on
probabilistic databases. VLDB J., 16(4):523–544, 2007.
"""

import logging
from collections import defaultdict

from ..datalog.expression_processing import (
    EQ,
    UnifyVariableEqualities,
    enforce_conjunction,
    extract_logic_atoms,
    extract_logic_predicates,
    flatten_query
)
from ..datalog.translate_to_named_ra import TranslateToNamedRA
from ..expression_walker import ExpressionWalker
from ..expressions import Constant, Symbol
from ..logic import FALSE, Conjunction, Implication
from ..logic.expression_processing import extract_logic_free_variables
from ..relational_algebra import (
    ColumnStr,
    EliminateTrivialProjections,
    ExtendedProjection,
    ExtendedProjectionListMember,
    NamedRelationalAlgebraFrozenSet,
    Projection,
    RelationalAlgebraPushInSelections,
    str2columnstr_constant
)
from ..relational_algebra_provenance import (
    NaturalJoinInverse,
    ProvenanceAlgebraSet,
    RelationalAlgebraProvenanceCountingSolver
)
from ..utils import log_performance
from ..utils.orderedset import OrderedSet
from .exceptions import NotHierarchicalQueryException
from .expression_processing import lift_optimization_for_choice_predicates
from .probabilistic_ra_utils import (
    ProbabilisticChoiceSet,
    ProbabilisticFactSet,
    generate_probabilistic_symbol_table_for_query
)
from .probabilistic_semiring_solver import ProbSemiringSolver
from .shattering import shatter_easy_probfacts
from .query_resolution import lift_solve_marg_query

LOG = logging.getLogger(__name__)


def is_hierarchical_without_self_joins(query):
    """
    Let Q be first-order formula. For each variable x denote at(x) the
    set of atoms that contain the variable x. We say that Q is hierarchical
    if forall x, y one of the following holds:
    at(x) ⊆ at(y) or at(x) ⊇ at(y) or at(x) ∩ at(y) = ∅.
    """

    has_self_joins, atom_set = extract_atom_sets_and_detect_self_joins(query)

    if has_self_joins:
        return False

    variables = list(atom_set)
    for i, v in enumerate(variables):
        at_v = atom_set[v]
        for v2 in variables[i + 1 :]:
            at_v2 = atom_set[v2]
            if not (at_v <= at_v2 or at_v2 <= at_v or at_v.isdisjoint(at_v2)):
                LOG.info(
                    "Not hierarchical on variables %s %s", v.name, v2.name
                )
                return False

    return True


def extract_atom_sets_and_detect_self_joins(query):
    has_self_joins = False
    predicates = extract_logic_atoms(query)
    predicates = set(pred for pred in predicates if not pred.functor == EQ)
    seen_predicate_functor = set()
    atom_set = defaultdict(set)
    for predicate in predicates:
        functor = predicate.functor
        if functor in seen_predicate_functor:
            LOG.info("Not hierarchical self join on variables %s", functor)
            has_self_joins = True
        seen_predicate_functor.add(functor)
        for variable in predicate.args:
            if not isinstance(variable, Symbol):
                continue
            atom_set[variable].add(functor)
    return has_self_joins, atom_set


<<<<<<< HEAD
=======
class ProbSemiringSolver(RelationalAlgebraProvenanceExpressionSemringSolver):
    def __init__(self, *args, **kwargs):
        super().__init__(*args, **kwargs)
        self.translated_probfact_sets = dict()

    @add_match(
        Projection,
        lambda exp: (
            isinstance(
                exp.relation,
                (
                    DeterministicFactSet,
                    ProbabilisticFactSet,
                    ProbabilisticChoiceSet,
                ),
            )
        ),
    )
    def eliminate_superfluous_projection(self, expression):
        return self.walk(expression.relation)

    @add_match(DeterministicFactSet(Symbol))
    def deterministic_fact_set(self, deterministic_set):
        relation_symbol = deterministic_set.relation
        if relation_symbol in self.translated_probfact_sets:
            return self.translated_probfact_sets[relation_symbol]

        relation = self.walk(relation_symbol)
        named_columns = tuple(
            str2columnstr_constant(f"col_{i}") for i in relation.value.columns
        )
        projection_list = [
            ExtendedProjectionListMember(
                Constant[RelationalAlgebraStringExpression](
                    RelationalAlgebraStringExpression(c.value),
                    verify_type=False,
                ),
                c,
            )
            for c in named_columns
        ]

        prov_column = ColumnStr(Symbol.fresh().name)
        provenance_set = self.walk(
            ExtendedProjection(
                NameColumns(relation, named_columns),
                tuple(projection_list)
                + (
                    ExtendedProjectionListMember(
                        Constant[float](1.0),
                        str2columnstr_constant(prov_column),
                    ),
                ),
            )
        )

        self.translated_probfact_sets[relation_symbol] = ProvenanceAlgebraSet(
            provenance_set.value, prov_column
        )
        return self.translated_probfact_sets[relation_symbol]

    @add_match(ProbabilisticFactSet(Symbol, ...))
    def probabilistic_fact_set(self, prob_fact_set):
        relation_symbol = prob_fact_set.relation
        if relation_symbol in self.translated_probfact_sets:
            return self.translated_probfact_sets[relation_symbol]

        relation = self.walk(relation_symbol)
        named_columns = tuple(
            str2columnstr_constant(f"col_{i}") for i in relation.value.columns
        )
        relation = NameColumns(relation, named_columns)
        relation = self.walk(relation)
        if len(relation.value.columns) > 0:
            rap_column = ColumnStr(
                relation.value.columns[prob_fact_set.probability_column.value]
            )
        else:
            rap_column = ColumnStr('p')

        self.translated_probfact_sets[relation_symbol] = ProvenanceAlgebraSet(
            relation.value, rap_column
        )
        return self.translated_probfact_sets[relation_symbol]

    @add_match(ProbabilisticChoiceSet(Symbol, ...))
    def probabilistic_choice_set(self, prob_choice_set):
        return self.probabilistic_fact_set(prob_choice_set)

    @add_match(ProbabilisticFactSet)
    def probabilistic_fact_set_invalid(self, prob_fact_set):
        raise NotImplementedError()

    @add_match(ExtendedProjection(ProvenanceAlgebraSet, ...))
    def extended_projection(self, proj_op):
        provset = self.walk(proj_op.relation)
        self._check_prov_col_not_in_proj_list(provset, proj_op.projection_list)
        self._check_all_non_prov_cols_in_proj_list(
            provset, proj_op.projection_list
        )
        relation = Constant[typing.AbstractSet](provset.relations)
        prov_col = str2columnstr_constant(provset.provenance_column)
        new_prov_col = str2columnstr_constant(Symbol.fresh().name)
        proj_list_with_prov_col = proj_op.projection_list + (
            ExtendedProjectionListMember(prov_col, new_prov_col),
        )
        ra_op = ExtendedProjection(relation, proj_list_with_prov_col)
        new_relation = self.walk(ra_op)
        new_provset = ProvenanceAlgebraSet(
            new_relation.value, new_prov_col.value
        )
        return new_provset

    @staticmethod
    def _check_prov_col_not_in_proj_list(provset, proj_list):
        if any(
            member.dst_column.value == provset.provenance_column
            for member in proj_list
        ):
            raise ValueError(
                "Cannot project on provenance column: "
                f"{provset.provenance_column}"
            )

    @staticmethod
    def _check_all_non_prov_cols_in_proj_list(provset, proj_list):
        non_prov_cols = set(provset.non_provenance_columns)
        found_cols = set(
            member.dst_column.value
            for member in proj_list
            if member.dst_column.value in non_prov_cols
            and member.fun_exp == member.dst_column
        )
        if non_prov_cols.symmetric_difference(found_cols):
            raise ValueError(
                "All non-provenance columns must be part of the extended "
                "projection as {c: c} projection list member."
            )


>>>>>>> 0191959a
class RAQueryOptimiser(
    EliminateTrivialProjections,
    RelationalAlgebraPushInSelections,
    ExpressionWalker,
):
    pass


def solve_succ_query(query, cpl_program):
    """
    Solve a SUCC query on a CP-Logic program.

    Parameters
    ----------
    query : Implication
        SUCC query of the form `ans(x) :- P(x)`.
    cpl_program : CPLogicProgram
        CP-Logic program on which the query should be solved.

    Returns
    -------
    ProvenanceAlgebraSet
        Provenance set labelled with probabilities for each tuple in the result
        set.

    """
    with log_performance(
        LOG,
        "Preparing query %s",
        init_args=(query.consequent.functor.name,),
    ):
        flat_query_body = flatten_query(query.antecedent, cpl_program)

    if flat_query_body == FALSE or (
        isinstance(flat_query_body, Conjunction)
        and any(conjunct == FALSE for conjunct in flat_query_body.formulas)
    ):
        return ProvenanceAlgebraSet(
            NamedRelationalAlgebraFrozenSet(("_p_",)),
            ColumnStr("_p_"),
        )

    with log_performance(LOG, "Translation and lifted optimisation"):
        flat_query_body = enforce_conjunction(
            lift_optimization_for_choice_predicates(
                flat_query_body, cpl_program
            )
        )
        flat_query = Implication(query.consequent, flat_query_body)
        symbol_table = generate_probabilistic_symbol_table_for_query(
            cpl_program, flat_query_body
        )
        unified_query = UnifyVariableEqualities().walk(flat_query)
        shattered_query = shatter_easy_probfacts(unified_query, symbol_table)
        shattered_query_probabilistic_body = Conjunction(
            tuple(
                atom
                for atom in extract_logic_atoms(shattered_query.antecedent)
                if isinstance(
                    atom.functor,
                    (ProbabilisticChoiceSet, ProbabilisticFactSet),
                )
            )
        )
        if not is_hierarchical_without_self_joins(
            shattered_query_probabilistic_body
        ):
            LOG.info(
                "Query with conjunctions %s not hierarchical",
                shattered_query_probabilistic_body.formulas,
            )
            raise NotHierarchicalQueryException(
                "Query not hierarchical, algorithm can't be applied"
            )
        ra_query = TranslateToNamedRA().walk(shattered_query.antecedent)
        # project on query's head variables
        ra_query = _project_on_query_head(ra_query, shattered_query)
        # re-introduce head variables potentially removed by unification
        ra_query = _maybe_reintroduce_head_variables(
            ra_query, flat_query, unified_query
        )
        ra_query = RAQueryOptimiser().walk(ra_query)

    with log_performance(LOG, "Run RAP query"):
        solver = ProbSemiringSolver(symbol_table)
        prob_set_result = solver.walk(ra_query)

    return prob_set_result


def _project_on_query_head(provset, query):
    proj_cols = tuple(
        OrderedSet(
            str2columnstr_constant(arg.name)
            for arg in query.consequent.args
            if isinstance(arg, Symbol)
        )
    )
    return Projection(provset, proj_cols)


def _maybe_reintroduce_head_variables(ra_query, flat_query, unified_query):
    proj_list = list()
    for old, new in zip(
        flat_query.consequent.args, unified_query.consequent.args
    ):
        dst_column = str2columnstr_constant(old.name)
        fun_exp = dst_column
        if new != old:
            if isinstance(new, Symbol):
                fun_exp = str2columnstr_constant(new.name)
            elif isinstance(new, Constant):
                fun_exp = new
            else:
                raise ValueError(
                    f"Unexpected argument {new}. "
                    "Expected symbol or constant"
                )
        member = ExtendedProjectionListMember(fun_exp, dst_column)
        proj_list.append(member)
    return ExtendedProjection(ra_query, tuple(proj_list))


def solve_marg_query(rule, cpl):
    return lift_solve_marg_query(rule, cpl, solve_succ_query)<|MERGE_RESOLUTION|>--- conflicted
+++ resolved
@@ -112,8 +112,6 @@
     return has_self_joins, atom_set
 
 
-<<<<<<< HEAD
-=======
 class ProbSemiringSolver(RelationalAlgebraProvenanceExpressionSemringSolver):
     def __init__(self, *args, **kwargs):
         super().__init__(*args, **kwargs)
@@ -254,7 +252,6 @@
             )
 
 
->>>>>>> 0191959a
 class RAQueryOptimiser(
     EliminateTrivialProjections,
     RelationalAlgebraPushInSelections,
