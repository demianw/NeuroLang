import typing

from ...datalog import DatalogProgram
<<<<<<< HEAD
from ...exceptions import NeuroLangException
from ...expression_pattern_matching import add_match
from ...expression_walker import ExpressionWalker, PatternWalker
from ...expressions import Constant, Symbol
from ...logic import Implication, Union
from ..expression_processing import (
    union_contains_probabilistic_facts,
    build_probabilistic_fact_set,
    check_probabilistic_choice_set_probabilities_sum_to_one,
    add_to_union,
    group_probabilistic_facts_by_pred_symb,
    is_probabilistic_fact,
=======
from ...datalog.expression_processing import (
    implication_has_existential_variable_in_antecedent,
)
from ...exceptions import ForbiddenDisjunctionError, ForbiddenExistentialError
from ...expression_pattern_matching import add_match
from ...expression_walker import ExpressionWalker, PatternWalker
from ...expressions import Constant, FunctionApplication, Symbol
from ...logic import Implication, Union
from ..exceptions import MalformedProbabilisticTupleError
from ..expression_processing import (
    add_to_union,
    build_probabilistic_fact_set,
    check_probabilistic_choice_set_probabilities_sum_to_one,
    group_probabilistic_facts_by_pred_symb,
    is_probabilistic_fact,
    union_contains_probabilistic_facts,
>>>>>>> 31bb8fd8
)


class CPLogicMixin(PatternWalker):
    """
    Datalog extended with probabilistic facts semantics from ProbLog.

    It adds a probabilistic database which is a set of probabilistic facts.

    Probabilistic facts are stored in the symbol table of the program such that
    the key in the symbol table is the symbol of the predicate of the
    probabilsitic fact and the value is the probabilistic fact itself.
    """

    pfact_pred_symb_set_symb = Symbol("__pfact_pred_symb_set_symb__")
    pchoice_pred_symb_set_symb = Symbol("__pchoice_pred_symb_set_symb__")

    @property
    def predicate_symbols(self):
        return (
            set(self.intensional_database())
            | set(self.extensional_database())
            | set(self.pfact_pred_symbs)
            | set(self.pchoice_pred_symbs)
        )

    @property
    def pfact_pred_symbs(self):
        return self._get_pred_symbs(self.pfact_pred_symb_set_symb)

    @property
    def pchoice_pred_symbs(self):
        return self._get_pred_symbs(self.pchoice_pred_symb_set_symb)

    def probabilistic_facts(self):
        """Return probabilistic facts of the symbol table."""
        return {
            k: v
            for k, v in self.symbol_table.items()
            if k in self.pfact_pred_symbs
        }

    def _get_pred_symbs(self, set_symb):
        return self.symbol_table.get(
            set_symb, Constant[typing.AbstractSet](set())
        ).value

    def extensional_database(self):
        exclude = (
            self.protected_keywords
            | self.pfact_pred_symbs
            | self.pchoice_pred_symbs
        )
        ret = self.symbol_table.symbols_by_type(typing.AbstractSet)
        for keyword in exclude:
            if keyword in ret:
                del ret[keyword]
        return ret

    def add_probabilistic_facts_from_tuples(self, symbol, iterable):
        """
        Add probabilistic facts from tuples whose first element
        contains the probability label attached to that tuple.

        Examples
        --------
        The following

        >>> P = Symbol('P')
        >>> tuples = {(0.9, 'a'), (0.8, 'b')}
        >>> program.add_probabilistic_facts_from_tuples(P, tuples)

        adds the probabilistic facts

            P(a) : 0.9  <-  T
            P(b) : 0.8  <-  T

        to the program.

        """
        self._register_prob_pred_symb_set_symb(
            symbol, self.pfact_pred_symb_set_symb
        )
        type_, iterable = self.infer_iterable_type(iterable)
        self._check_iterable_prob_type(type_)
        constant = Constant[typing.AbstractSet[type_]](
            self.new_set(iterable), auto_infer_type=False, verify_type=False,
        )
        symbol = symbol.cast(constant.type)
        self.symbol_table[symbol] = constant

    def add_probabilistic_choice_from_tuples(self, symbol, iterable):
        """
        Add a probabilistic choice from a predicate symbol and a set of
        tuples where the first element is the probability label
        attached to a head predicate and the other elements are the
        constant terms of the head predicate.

        Examples
        --------
        The following

        >>> P = Symbol('P')
        >>> tuples = {(0.2, 'a'), (0.8, 'b')}
        >>> program.add_probabilistic_choice_from_tuples(P, tuples)

        adds the probabilistic choice

            P(a) : 0.2  v  P(b) : 0.8  <-  T

        to the program.

        """
        self._register_prob_pred_symb_set_symb(
            symbol, self.pchoice_pred_symb_set_symb
        )
        type_, iterable = self.infer_iterable_type(iterable)
        self._check_iterable_prob_type(type_)
        if symbol in self.symbol_table:
            raise ForbiddenDisjunctionError(
                "Cannot define multiple probabilistic choices with the same "
                f"predicate symbol. Predicate symbol was: {symbol}"
            )
        ra_set = Constant[typing.AbstractSet](
            self.new_set(iterable), auto_infer_type=False, verify_type=False,
        )
        check_probabilistic_choice_set_probabilities_sum_to_one(ra_set)
        self.symbol_table[symbol] = ra_set

    @staticmethod
    def _check_iterable_prob_type(iterable_type):
        if not (
            issubclass(iterable_type.__origin__, typing.Tuple)
            and iterable_type.__args__[0] is float
        ):
            raise MalformedProbabilisticTupleError(
                "Expected tuples to have a probability as their first element"
            )

    @add_match(Union, union_contains_probabilistic_facts)
    def union_with_probabilistic_facts(self, code):
        pfacts, other_expressions = group_probabilistic_facts_by_pred_symb(
            code
        )
        for pred_symb, pfacts in pfacts.items():
            self._register_prob_pred_symb_set_symb(
                pred_symb, self.pfact_pred_symb_set_symb
            )
            if len(pfacts) > 1:
                self.symbol_table[pred_symb] = build_probabilistic_fact_set(
                    pred_symb, pfacts
                )
            else:
                self.walk(list(pfacts)[0])
        self.walk(Union(other_expressions))

    def _register_prob_pred_symb_set_symb(self, pred_symb, set_symb):
        if set_symb.name not in self.protected_keywords:
            self.protected_keywords.add(set_symb.name)
        if set_symb not in self.symbol_table:
            self.symbol_table[set_symb] = Constant[typing.AbstractSet](set())
        self.symbol_table[set_symb] = Constant[typing.AbstractSet](
            self.symbol_table[set_symb].value | {pred_symb}
        )

    @add_match(Implication, is_probabilistic_fact)
    def probabilistic_fact(self, expression):
        pred_symb = expression.consequent.body.functor
        if pred_symb not in self.symbol_table:
            self.symbol_table[pred_symb] = Union(tuple())
        self.symbol_table[pred_symb] = add_to_union(
            self.symbol_table[pred_symb], [expression]
        )
        return expression

<<<<<<< HEAD
=======
    @add_match(Implication, implication_has_existential_variable_in_antecedent)
    def prevent_existential_rule(self, rule):
        raise ForbiddenExistentialError(
            "CP-Logic programs do not support existential antecedents"
        )

    @add_match(
        Implication(FunctionApplication, ...),
        lambda exp: (
            exp.antecedent
            != Constant[bool](True, auto_infer_type=False, verify_type=False)
        ),
    )
    def prevent_intensional_disjunction(self, rule):
        pred_symb = rule.consequent.functor
        if pred_symb in self.symbol_table:
            raise ForbiddenDisjunctionError(
                "CP-Logic programs do not support disjunctions"
            )
        return self.statement_intensional(rule)

>>>>>>> 31bb8fd8

class CPLogicProgram(CPLogicMixin, DatalogProgram, ExpressionWalker):
    pass<|MERGE_RESOLUTION|>--- conflicted
+++ resolved
@@ -1,20 +1,6 @@
 import typing
 
 from ...datalog import DatalogProgram
-<<<<<<< HEAD
-from ...exceptions import NeuroLangException
-from ...expression_pattern_matching import add_match
-from ...expression_walker import ExpressionWalker, PatternWalker
-from ...expressions import Constant, Symbol
-from ...logic import Implication, Union
-from ..expression_processing import (
-    union_contains_probabilistic_facts,
-    build_probabilistic_fact_set,
-    check_probabilistic_choice_set_probabilities_sum_to_one,
-    add_to_union,
-    group_probabilistic_facts_by_pred_symb,
-    is_probabilistic_fact,
-=======
 from ...datalog.expression_processing import (
     implication_has_existential_variable_in_antecedent,
 )
@@ -31,7 +17,6 @@
     group_probabilistic_facts_by_pred_symb,
     is_probabilistic_fact,
     union_contains_probabilistic_facts,
->>>>>>> 31bb8fd8
 )
 
 
@@ -207,8 +192,6 @@
         )
         return expression
 
-<<<<<<< HEAD
-=======
     @add_match(Implication, implication_has_existential_variable_in_antecedent)
     def prevent_existential_rule(self, rule):
         raise ForbiddenExistentialError(
@@ -230,7 +213,6 @@
             )
         return self.statement_intensional(rule)
 
->>>>>>> 31bb8fd8
 
 class CPLogicProgram(CPLogicMixin, DatalogProgram, ExpressionWalker):
     pass